import matplotlib

matplotlib.rcParams["pdf.fonttype"] = 42
matplotlib.rcParams["ps.fonttype"] = 42

from matplotlib.patches import Polygon, Rectangle
import seaborn as sbs
import matplotlib.pyplot as plt

font = {"size": 24}
plt.rc("font", **font)

from .manager import DataManager
from .metrics import (
    aggegate_running_time,
    get_sequence,
    aggegate_convergence,
    get_tournament_ratings,
    get_attractor_network,
    get_data_ecdf,
)
from .align import align_data, turbo_align
from .indicators import add_indicator, final
from typing import Iterable, Optional
import polars as pl
import numpy as np

from moocore import eaf, eafdiff
import pandas as pd


# tradeoff between simple (few parameters) and flexible. Maybe many parameter but everything with clear defaults?
# Can also make sure any useful function for data processing is available separately for more flexibility


def single_function_fixedtarget(
    data: pl.DataFrame,
    evaluation_variable: str = "evaluations",
    fval_variable: str = "raw_y",
    free_variables: Iterable[str] = ["algorithm_name"],
    f_min: float = None,
    f_max: float = None,
    max_budget: int = None,
    maximization: bool = False,
    measures: Iterable[str] = ["ERT"],
    scale_xlog: bool = True,
    scale_ylog: bool = True,
    ax: matplotlib.axes._axes.Axes = None,
    file_name: str = None,
):
    """Create a fixed-target plot for a given set of performance data.

    Args:
        data (pl.DataFrame): The DataFrame which contains the full performance trajectory. Should        be generated from a DataManager.
        evaluation_variable (str, optional): Column in 'data' which corresponds to the number of evaluations. Defaults to "evaluations".
        fval_variable (str, optional): Column in 'data' which corresponds to the performance measure. Defaults to "raw_y".
        free_variables (Iterable[str], optional): Columns in 'data' which correspond to the variables which will be used to distinguish between lines in the plot. Defaults to ["algorithm_name"].
        f_min (float, optional): Minimum value to use for the 'fval_variable', if not present the min of that column will be used. Defaults to None.
        f_max (float, optional): Maximum value to use for the 'fval_variable', if not present the max of that column will be used. Defaults to None.
        max_budget (int, optional): Maximum value to use for the 'evaluation_variable', if not present the max of that column will be used. Defaults to None.
        maximization (bool, optional): Boolean indicating whether the 'fval_variable' is being maximized. Defaults to False.
        measures (Iterable[str], optional): List of measures which should be used in the plot. Valid options are 'ERT', 'mean', 'PAR-10', 'min', 'max'. Defaults to ['ERT'].
        scale_xlog (bool, optional): Should the x-axis be log-scaled. Defaults to True.
        scale_ylog (bool, optional): Should the y-axis be log-scaled. Defaults to True.
        ax (matplotlib.axes._axes.Axes, optional): Existing matplotlib axis object to draw the plot on.
        file_name (str, optional): Where should the resulting plot be stored. Defaults to None. If existing axis is provided, this functionality is disabled.

    Returns:
        pd.DataFrame: The final dataframe which was used to create the plot
    """
    dt_agg = aggegate_running_time(
        data,
        evaluation_variable=evaluation_variable,
        fval_variable=fval_variable,
        free_variables=free_variables,
        f_min=f_min,
        f_max=f_max,
        scale_flog=scale_xlog,
        max_budget=max_budget,
        maximization=maximization,
    )

    dt_molt = dt_agg.melt(id_vars=[fval_variable] + free_variables)
    dt_plot = dt_molt[dt_molt["variable"].isin(measures)].sort_values(free_variables)

    if ax is None:
        fig, ax = plt.subplots(1, 1, figsize=(16, 9))
    sbs.lineplot(
        dt_plot,
        x=fval_variable,
        y="value",
        style="variable",
        hue=dt_plot[free_variables].apply(tuple, axis=1),
        ax=ax,
    )
    if scale_xlog:
        ax.set_xscale("log")
    if scale_ylog:
        ax.set_yscale("log")

    if not maximization:
        ax.set_xlim(ax.get_xlim()[::-1])

    if ax is None and file_name:
        fig.tight_layout()
        fig.savefig(file_name)

    return dt_plot


def single_function_fixedbudget(
    data: pl.DataFrame,
    evaluation_variable: str = "evaluations",
    fval_variable: str = "raw_y",
    free_variables: Iterable[str] = ["algorithm_name"],
    x_min: float = None,
    x_max: float = None,
    maximization: bool = False,
    measures: Iterable[str] = ["geometric_mean"],
    scale_xlog: bool = True,
    scale_ylog: bool = True,
    ax: matplotlib.axes._axes.Axes = None,
    file_name: str = None,
):
    """Create a fixed-budget plot for a given set of performance data.

    Args:
        data (pl.DataFrame): The DataFrame which contains the full performance trajectory. Should        be generated from a DataManager.
        evaluation_variable (str, optional): Column in 'data' which corresponds to the number of evaluations. Defaults to "evaluations".
        fval_variable (str, optional): Column in 'data' which corresponds to the performance measure. Defaults to "raw_y".
        free_variables (Iterable[str], optional): Columns in 'data' which correspond to the variables which will be used to distinguish between lines in the plot. Defaults to ["algorithm_name"].
        x_min (float, optional): Minimum value to use for the 'evaluation_variable', if not present the min of that column will be used. Defaults to None.
        x_max (float, optional): Maximum value to use for the 'evaluation_variable', if not present the max of that column will be used. Defaults to None.
        maximization (bool, optional): Boolean indicating whether the 'fval_variable' is being maximized. Defaults to False.
        measures (Iterable[str], optional): List of measures which should be used in the plot. Valid options are 'geometric_mean', 'mean', 'median', 'min', 'max'. Defaults to ['geometric_mean'].
        scale_xlog (bool, optional): Should the x-axis be log-scaled. Defaults to True.
        scale_ylog (bool, optional): Should the y-axis be log-scaled. Defaults to True.
        ax (matplotlib.axes._axes.Axes, optional): Existing matplotlib axis object to draw the plot on.
        file_name (str, optional): Where should the resulting plot be stored. Defaults to None. If existing axis is provided, this functionality is disabled.

    Returns:
        pd.DataFrame: The final dataframe which was used to create the plot
    """
    dt_agg = aggegate_convergence(
        data,
        evaluation_variable=evaluation_variable,
        fval_variable=fval_variable,
        free_variables=free_variables,
        x_min=x_min,
        x_max=x_max,
        maximization=maximization,
    )

    dt_molt = dt_agg.melt(id_vars=[evaluation_variable] + free_variables)
    dt_plot = dt_molt[dt_molt["variable"].isin(measures)].sort_values(free_variables)

    if ax is None:
        fig, ax = plt.subplots(1, 1, figsize=(16, 9))
    sbs.lineplot(
        dt_plot,
        x=evaluation_variable,
        y="value",
        style="variable",
        hue=dt_plot[free_variables].apply(tuple, axis=1),
        ax=ax,
    )
    if scale_xlog:
        ax.set_xscale("log")
    if scale_ylog:
        ax.set_yscale("log")

    if not maximization:
        ax.set_xlim(ax.get_xlim()[::-1])

    if ax is None and file_name:
        fig.tight_layout()
        fig.savefig(file_name)

    return dt_plot


def heatmap_single_run(
    data: pl.DataFrame,
    var_cols: Iterable[str],
    eval_col: str = "evaluations",
    scale_xlog: bool = True,
    x_mins: Iterable[float] = [-5],
    x_maxs: Iterable[float] = [5],
    ax: matplotlib.axes._axes.Axes = None,
    file_name: Optional[str] = None,
):
    """Create a heatmap showing the search space points evaluated in a single run

    Args:
        data (pl.DataFrame): The DataFrame which contains the full performance trajectory. Should be generated from a DataManager.
        var_cols (Iterable[str]): The variables which correspond to the searchspace variable columns
        eval_col (str): The variable corresponding to evaluations. Defaults to 'evaluations'
        scale_xlog (bool, optional): Whether the evaluations should be log-scaled. Defaults to True.
        x_mins (Iterable[float], optional): Minimum bound for the variables. Should be of the same length as 'var_cols'. Defaults to [-5].
        x_maxs (Iterable[float], optional): Maximum bound for the variables. Should be of the same length as 'var_cols'.. Defaults to [5].
        ax (matplotlib.axes._axes.Axes, optional): Axis on which to create the plot. Defaults to None.
        file_name (Optional[str], optional): If ax is not given, filename to save the plot. Defaults to None.

    Returns:
        pd.DataFrame: pandas dataframe of the exact data used to create the plot
    """
    assert data["data_id"].n_unique() == 1
    dt_plot = data[var_cols].transpose().to_pandas()
    dt_plot.columns = list(data["evaluations"])
    dt_plot = (dt_plot - x_mins) / (x_maxs - x_mins)
    if ax is None:
        fig, ax = plt.subplots(figsize=(32, 9))
    sbs.heatmap(dt_plot, cmap="viridis", vmin=0, vmax=1, ax=ax)
    if scale_xlog:
        ax.set_xscale("log")
        ax.set_xlim(1, len(data))

    if ax is None and file_name:
        fig.tight_layout()
        fig.savefig(file_name)
    return dt_plot


def plot_eaf_singleobj(
    data: pl.DataFrame,
    min_budget: int = None,
    max_budget: int = None,
    scale_xlog: bool = True,
    n_quantiles: int = 100,
    eval_var: str = "evaluations",
    fval_var: str = "raw_y",
    ax: matplotlib.axes._axes.Axes = None,
    file_name: Optional[str] = None,
):
    """Plot the EAF for a single objective column agains budget. For the EAF-plot for multiple objective
    columns, see 'plot_eaf_pareto'.

    Args:
        data (pl.DataFrame): The DataFrame which contains the full performance trajectory. Should be generated from a DataManager.
        n_quantiles (int, optional): Number of discrete levels in the EAF. Defaults to 100.
        eval_var (str, optional): The variable corresponding to evaluations. Defaults to 'evaluations'
        fval_var (str, optional): The variable corresponding to function values. Defaults to "raw_y".
        scale_xlog (bool, optional): Whether the evaluations should be log-scaled. Defaults to True.
        min_budget (Iterable[float], optional): Minimum bound for the variables. Should be of the same length as 'var_cols'. Defaults to [-5].
        max_budget (Iterable[float], optional): Maximum bound for the variables. Should be of the same length as 'var_cols'.. Defaults to [5].
        ax (matplotlib.axes._axes.Axes, optional): Axis on which to create the plot. Defaults to None.
        file_name (Optional[str], optional): If ax is not given, filename to save the plot. Defaults to None.

    Returns:
        pd.DataFrame: pandas dataframe of the exact data used to create the plot
    """
    if min_budget is None:
        min_budget = data[eval_var].min()
    if max_budget is None:
        max_budget = data[eval_var].max()
    evals = get_sequence(min_budget, max_budget, 50, scale_xlog, True)
    long = align_data(data, np.array(evals, "uint64"), ["data_id"], output="long")

    quantiles = np.arange(0, 1 + 1 / ((n_quantiles - 1) * 2), 1 / (n_quantiles - 1))
    if ax is None:
        fig, ax = plt.subplots(figsize=(16, 9))
    colors = sbs.color_palette("viridis", n_colors=len(quantiles))
    for quant, color in zip(quantiles, colors[::-1]):
        poly = np.array(
            long.group_by(eval_var).quantile(quant).sort(eval_var)[eval_var, fval_var]
        )
        poly = np.append(
            poly, np.array([[max(poly[:, 0]), long[fval_var].max()]]), axis=0
        )
        poly = np.append(
            poly, np.array([[min(poly[:, 0]), long[fval_var].max()]]), axis=0
        )
        poly2 = np.repeat(poly, 2, axis=0)
        poly2[2::2, 1] = poly[:, 1][:-1]
        ax.add_patch(Polygon(poly2, facecolor=color))
    ax.set_ylim(long[fval_var].min(), long[fval_var].max())
    ax.set_xlim(min(evals), max(evals))
    ax.set_axisbelow(True)
    ax.grid(which="both", zorder=100)
    ax.set_yscale("log")
    if scale_xlog:
        ax.set_xscale("log")

    if ax is None and file_name:
        fig.tight_layout()
        fig.savefig(file_name)
    return long


def plot_eaf_pareto(
    data: pl.DataFrame,
    x_column: str,
    y_column: str,
    min_y: float = 0,
    max_y: float = 1,
    scale_xlog: bool = False,
    scale_ylog: bool = False,
    ax: matplotlib.axes._axes.Axes = None,
    filename_fig: Optional[str] = None,
):
    """Plot the EAF for two arbitrary data columns. For the EAF-plot for single-objective
    optimization runs, the 'plot_eaf_singleobj' provides a simpler interface.

    Args:
        data (pl.DataFrame): The DataFrame which contains the full performance trajectory. Should be generated from a DataManager.
        x_column (str, optional): The variable corresponding to the first objective.
        y_column (str, optional): The variable corresponding to the second objective.
        min_y (float): Minimum value for the second objective.
        max_y (float): Maximum value for the second objective.
        scale_xlog (bool, optional): Whether the first objective should be log-scaled. Defaults to False.
        scale_ylog (bool, optional): Whether the second objective should be log-scaled. Defaults to False.
        ax (matplotlib.axes._axes.Axes, optional): Axis on which to create the plot. Defaults to None.
        file_name (Optional[str], optional): If ax is not given, filename to save the plot. Defaults to None.
    """

    eaf_data = eaf(np.array(data[[x_column, y_column, "data_id"]]))
    eaf_data_df = pd.DataFrame(eaf_data)
    if ax is None:
        fig, ax = plt.subplots(figsize=(16, 9))
    colors = sbs.color_palette("viridis", n_colors=eaf_data_df[2].nunique())
    eaf_data_df = eaf_data_df.sort_values(0)
    min_x = np.min(eaf_data_df[0])
    max_x = np.max(eaf_data_df[0])
    if min_y is None:
        min_y = np.min(eaf_data_df[1])
    if max_y is None:
        max_y = np.max(eaf_data_df[1])
    for i, color in zip(eaf_data_df[2].unique(), colors[::-1]):
        poly = np.array(eaf_data_df[eaf_data_df[2] == i][[0, 1]])
        # poly = np.append(poly, np.array([[max(poly[:, 0]), max(poly[:, 1])]]), axis=0)
        # poly = np.append(poly, np.array([[min(poly[:, 0]), max(poly[:, 1])]]), axis=0)
        poly = np.append(poly, np.array([[max_x, max_y]]), axis=0)
        poly = np.append(poly, np.array([[min(poly[:, 0]), max_y]]), axis=0)
        poly2 = np.repeat(poly, 2, axis=0)
        poly2[2::2, 1] = poly[:, 1][:-1]
        ax.add_patch(Polygon(poly2, facecolor=color))
    # ax.add_colorbar()
    ax.set_ylim(min_y, max_y)
    ax.set_xlim(min_x, max_x)
    ax.set_axisbelow(True)
    sm = plt.cm.ScalarMappable(cmap="viridis", norm=plt.Normalize(vmin=0, vmax=1))
    sm.set_array([])
    plt.colorbar(sm, ax=ax)
    if scale_ylog:
        ax.set_yscale("log")
    if scale_xlog:
        ax.set_xscale("log")
    ax.grid(which="both", zorder=100)
    if filename_fig:
        fig.tight_layout()
        fig.savefig(filename_fig)


def eaf_diffs(
    data1: pl.DataFrame,
    data2: pl.DataFrame,
    x_column: str,
    y_column: str,
    min_y: float = 0,
    max_y: float = 1,
    scale_xlog: bool = False,
    scale_ylog: bool = False,
    ax: matplotlib.axes._axes.Axes = None,
    filename_fig: Optional[str] = None,
):
    """Plot the EAF differences between two datasets.

    Args:
        data1 (pl.DataFrame): The DataFrame which contains the full performance trajectory for algorithm 1. Should be generated from a DataManager.
        data2 (pl.DataFrame): The DataFrame which contains the full performance trajectory for algorithm 2. Should be generated from a DataManager.
        x_column (str, optional): The variable corresponding to the first objective.
        y_column (str, optional): The variable corresponding to the second objective.
        min_y (float): Minimum value for the second objective.
        max_y (float): Maximum value for the second objective.
        scale_xlog (bool, optional): Whether the first objective should be log-scaled. Defaults to False.
        scale_ylog (bool, optional): Whether the second objective should be log-scaled. Defaults to False.
        ax (matplotlib.axes._axes.Axes, optional): Axis on which to create the plot. Defaults to None.
        file_name (Optional[str], optional): If ax is not given, filename to save the plot. Defaults to None.
    """
    # TODO: add an approximation version to speed up plotting
    x = np.array(data1[[x_column, y_column, "data_id"]])
    y = np.array(data2[[x_column, y_column, "data_id"]])
    eaf_diff_rect = eafdiff(x, y, rectangles=True)
    color_dict = {
        k: v
        for k, v in zip(
            np.unique(eaf_diff_rect[:, -1]),
            sbs.color_palette("viridis", n_colors=len(np.unique(eaf_diff_rect[:, -1]))),
        )
    }
    if ax is None:
        fig, ax = plt.subplots(figsize=(16, 9))
    for rect in eaf_diff_rect:
        ax.add_patch(
            Rectangle(
                (rect[0], rect[1]),
                rect[2] - rect[0],
                rect[3] - rect[1],
                facecolor=color_dict[rect[-1]],
            )
        )
    if min_y is None:
        min_y = np.min(x[1])
    if max_y is None:
        max_y = np.max(x[1])
    ax.set_ylim(min_y, max_y)
    if scale_ylog:
        ax.set_yscale("log")
    if scale_xlog:
        ax.set_xscale("log")
    if filename_fig:
        fig.tight_layout()
        fig.savefig(filename_fig)


def plot_ecdf(
    data,
    fval_var: str = "raw_y",
    eval_var: str = "evaluations",
    free_vars: Iterable[str] = ["algorithm_name"],
    scale_xlog: bool = True,
    x_min: int = None,
    x_max: int = None,
    x_values: Iterable[int] = None,
    y_min: int = None,
    y_max: int = None,
    scale_ylog: bool = True,
    maximization: bool = False,
    ax: matplotlib.axes._axes.Axes = None,
    file_name: Optional[str] = None,
):
    """Function to plot empirical cumulative distribution function (Based on EAF)

    Args:
        data (pl.DataFrame): The DataFrame which contains the full performance trajectory. Should be generated from a DataManager.
        eval_var (str, optional): Column in 'data' which corresponds to the number of evaluations. Defaults to "evaluations".
        fval_var (str, optional): Column in 'data' which corresponds to the performance measure. Defaults to "raw_y".
        free_vars (Iterable[str], optional): Columns in 'data' which correspond to the variables which will be used to distinguish between lines in the plot. Defaults to ["algorithm_name"].
        x_min (float, optional): Minimum value to use for the 'eval_var', if not present the min of that column will be used. Defaults to None.
        x_max (float, optional): Maximum value to use for the 'eval_var', if not present the max of that column will be used. Defaults to None.
        x_values (Iterable[int], optional): List of x-values at which to plot the ECDF. If not provided, the x_min, x_max and scale_xlog arguments will be used to sample these points.
        scale_xlog (bool, optional): Should the x-axis be log-scaled. Defaults to True.
        y_min (float, optional): Minimum value to use for the 'fval_var', if not present the min of that column will be used. Defaults to None.
        y_max (float, optional): Maximum value to use for the 'fval_var', if not present the max of that column will be used. Defaults to None.
        scale_ylog (bool, optional): Should the y-values be log-scaled before normalization. Defaults to True.
        maximization (bool, optional): Boolean indicating whether the 'fval_var' is being maximized. Defaults to False.
        measures (Iterable[str], optional): List of measures which should be used in the plot. Valid options are 'geometric_mean', 'mean', 'median', 'min', 'max'. Defaults to ['geometric_mean'].
        ax (matplotlib.axes._axes.Axes, optional): Existing matplotlib axis object to draw the plot on.
        file_name (str, optional): Where should the resulting plot be stored. Defaults to None. If existing axis is provided, this functionality is disabled.

    Returns:
        pd.DataFrame: pandas dataframe of the exact data used to create the plot
    """
<<<<<<< HEAD

    dt_plot = get_data_ecdf(
        data=data,
        fval_var=fval_var,
        eval_var=eval_var,
        free_vars=free_vars,
=======
    if x_min is None:
        x_min = data[eval_var].min()
    if x_max is None:
        x_max = data[eval_var].max()
    x_values = get_sequence(x_min, x_max, 50, scale_log=scale_xlog, cast_to_int=True)
    
    data_aligned = turbo_align(
        data,
        x_values,
        x_col=eval_var,
        y_col=fval_var,
>>>>>>> 8e6bb068
        maximization=maximization,
        x_values=x_values,
        x_min=x_min,
        x_max=x_max,
        scale_xlog=scale_xlog,
        y_min=y_min,
        y_max=y_max,
        scale_ylog=scale_ylog,
    )
    if ax is None:
        fig, ax = plt.subplots(figsize=(16, 9))
    if len(free_vars) == 1:
        hue_arg = free_vars[0]
        style_arg = free_vars[0]
    else:
        style_arg = free_vars[0]
        hue_arg = dt_plot[free_vars[1:]].apply(tuple, axis=1)

    sbs.lineplot(
        dt_plot,
        x="evaluations",
        y="eaf",
        style=style_arg,
        hue=hue_arg,
        ax=ax,
    )
    if scale_xlog:
        ax.set_xscale("log")
    ax.grid()
    if ax is None and file_name:
        fig.tight_layout()
        fig.savefig(file_name)
    return dt_plot


def multi_function_fixedbudget():
    # either just loop over function column(s), or more advanced
    raise NotImplementedError


def multi_function_fixedtarget():
    raise NotImplementedError


def plot_tournament_ranking(
    data,
    alg_vars: Iterable[str] = ["algorithm_name"],
    fid_vars: Iterable[str] = ["function_name"],
    perf_var: str = "raw_y",
    nrounds: int = 25,
    maximization: bool = False,
    ax: matplotlib.axes._axes.Axes = None,
    file_name: str = None,
):
    """Method to plot ELO ratings of a set of algorithm on a set of problems.
    Calculated based on nrounds of competition, where in each round all algorithms face all others (pairwise) on every function.
    For each round, a sampled performance value is taken from the data and used to determine the winner.

    Args:
        data (pl.DataFrame): The DataFrame which contains the full performance trajectory. Should be generated from a DataManager.
        alg_vars (Iterable[str], optional): Which variables specific the algortihms which will compete. Defaults to ["algorithm_name"].
        fid_vars (Iterable[str], optional): Which variables denote the problems on which will be competed. Defaults to ["function_name"].
        perf_var (str, optional): Which variable corresponds to the performance. Defaults to "raw_y".
        nrounds (int, optional): How many round should be played. Defaults to 25.
        maximization (bool, optional): Whether the performance should be maximized. Defaults to False.
        ax (matplotlib.axes._axes.Axes, optional): Existing matplotlib axis object to draw the plot on.
        file_name (str, optional): Where should the resulting plot be stored. Defaults to None. If existing axis is provided, this functionality is disabled.

    Returns:
        pd.DataFrame: pandas dataframe of the exact data used to create the plot
    """
    # candlestick plot based on average and volatility
    dt_elo = get_tournament_ratings(
        data, alg_vars, fid_vars, perf_var, nrounds, maximization
    )
    if ax is None:
        fig, ax = plt.subplots(1, 1, figsize=(16, 9))
    sbs.pointplot(data=dt_elo, x=alg_vars[0], y="Rating", linestyle="none", ax=ax)

    ax.errorbar(
        dt_elo[alg_vars[0]],
        dt_elo["Rating"],
        yerr=dt_elo["Deviation"],
        fmt="o",
        color="blue",
        alpha=0.6,
        capsize=5,
        elinewidth=1.5,
    )
    if ax is None and file_name:
        fig.tight_layout()
        fig.savefig(file_name)
    return dt_elo


def robustranking():
    # to decide which plot(s) to use and what exact interface to define
    raise NotImplementedError


def stats_comparison():
    # heatmap or graph of statistical comparisons
    raise NotImplementedError


def winnning_fraction_heatmap():
    # nevergrad-like heatmap
    raise NotImplementedError


def plot_paretofronts_2d(
    data: pl.DataFrame,
    obj_vars: Iterable[str] = ["raw_y", "F2"],
    free_vars: Iterable[str] = ["algorithm_name"],
    ax: matplotlib.axes._axes.Axes = None,
    file_name: str = None,
):
    """Very basic plot to visualize pareto fronts

    Args:
        data (pl.DataFrame): The DataFrame which contains the full performance trajectory. Should be generated from a DataManager.
        obj_vars (Iterable[str], optional): Which variables (length should be 2) to use for plotting. Defaults to ["raw_y", "F2"].
        free_vars (Iterable[str], optional): Which varialbes should be used to distinguish between categories. Defaults to ["algorithm_name"].
        ax (matplotlib.axes._axes.Axes, optional): Existing matplotlib axis object to draw the plot on.
        file_name (str, optional): Where should the resulting plot be stored. Defaults to None. If existing axis is provided, this functionality is disabled.

    Returns:
        pd.DataFrame: pandas dataframe of the exact data used to create the plot
    """
    assert len(obj_vars) == 2

    df = add_indicator(data, final.NonDominated(), obj_vars)

    if ax is None:
        fig, ax = plt.subplots(figsize=(16, 9))
    sbs.scatterplot(df, x=data.obj_vars[0], y=data.obj_vars[1], hue=free_vars, ax=ax)
    if ax is None and file_name:
        fig.tight_layout()
        fig.savefig(file_name)
    return df


def plot_indicator_over_time(
    data: pl.DataFrame,
    obj_columns: Iterable[str],
    indicator: object,
    eval_column: str = "evaluations",
    evals_min: int = 0,
    evals_max: int = 50_000,
    nr_eval_steps: int = 50,
    free_variable: str = "algorithm_name",
    ax: matplotlib.axes._axes.Axes = None,
    filename_fig: Optional[str] = None,
):
    """Convenience function to plot the anytime performance of a single indicator.

    Args:
        data (pl.DataFrame): The DataFrame which contains the full performance trajectory. Should be generated from a DataManager.
        obj_columns (Iterable[str], optional): Which columns in 'data' correspond to the objectives.
        indicator (object): Indicator object from iohinspector.indicators
        eval_column (Iterable[str], optional): Which columns in 'data' correspond to the objectives. Defaults to 'evaluations'.
        evals_min (int, optional): Lower bound for eval_column. Defaults to 0.
        evals_max (int, optional): Upper bound for eval_column. Defaults to 50_000.
        nr_eval_steps (int, optional): Number of steps between lower and upper bounds of eval_column. Defaults to 50.
        free_variable (str, optional): Variable which corresponds to category to differentiate in the plot. Defaults to 'algorithm_name'.
        ax (matplotlib.axes._axes.Axes, optional): Existing matplotlib axis object to draw the plot on.
        file_name (str, optional): Where should the resulting plot be stored. Defaults to None. If existing axis is provided, this functionality is disabled.
    """

    evals = get_sequence(
        evals_min, evals_max, nr_eval_steps, cast_to_int=True, scale_log=True
    )
    df = add_indicator(
        data, indicator, objective_columns=obj_columns, evals=evals
    ).to_pandas()
    if ax is None:
        fig, ax = plt.subplots(1, 1, figsize=(16, 9))
    sbs.lineplot(
        df,
        x=eval_column,
        y=indicator.var_name,
        hue=free_variable,
        palette=sbs.color_palette(n_colors=len(np.unique(data[free_variable]))),
        ax=ax,
    )
    ax.set_xlabel(eval_column)
    ax.set_xlim(evals_min, evals_max)
    ax.set_xscale("log")
    ax.grid()
    if filename_fig:
        fig.tight_layout()
        fig.savefig(filename_fig)

    return df


def plot_robustrank_over_time(
    data: pl.DataFrame,
    obj_columns: Iterable[str],
    evals: Iterable[int],
    indicator: object,
    filename_fig: Optional[str] = None,
):
    """Plot robust ranking at distinct timesteps

    Args:
        data (pl.DataFrame): The DataFrame which contains the full performance trajectory. Should be generated from a DataManager.
        obj_columns (Iterable[str], optional): Which columns in 'data' correspond to the objectives.
        evals (Iterable[int]): Timesteps at which to get the rankings
        indicator (object): Indicator object from iohinspector.indicators
        filename_fig (str, optional): Where should the resulting plot be stored. Defaults to None. If existing axis is provided, this functionality is disabled.
    """
    from robustranking import Benchmark
    from robustranking.comparison import MOBootstrapComparison, BootstrapComparison
    from robustranking.utils.plots import plot_ci_list, plot_line_ranks

    df = add_indicator(
        data, indicator, objective_columns=obj_columns, evals=evals
    ).to_pandas()
    df_part = df[["evaluations", indicator.var_name, "algorithm_name", "run_id"]]
    dt_pivoted = pd.pivot(
        df_part,
        index=["algorithm_name", "run_id"],
        columns=["evaluations"],
        values=[indicator.var_name],
    ).reset_index()
    dt_pivoted.columns = ["algorithm_name", "run_id"] + evals
    benchmark = Benchmark()
    benchmark.from_pandas(dt_pivoted, "algorithm_name", "run_id", evals)

    comparison = MOBootstrapComparison(
        benchmark,
        alpha=0.05,
        minimise=indicator.minimize,
        bootstrap_runs=1000,
        aggregation_method=np.mean,
    )
    fig, axs = plt.subplots(1, 4, figsize=(16, 9), sharey=True)
    for ax, runtime in zip(axs.ravel(), benchmark.objectives):
        plot_ci_list(comparison, objective=runtime, ax=ax)
        if runtime != evals[0]:
            ax.set_ylabel("")
        if runtime != evals[-1]:
            ax.get_legend().remove()
        ax.set_title(runtime)

    plt.tight_layout()
    if filename_fig:
        plt.savefig(filename_fig)
        plt.close()


def plot_robustrank_changes(
    data: pl.DataFrame,
    obj_columns: Iterable[str],
    evals: Iterable[int],
    indicator: object,
    filename_fig: Optional[str] = None,
):
    """Plot robust ranking changes at distinct timesteps

    Args:
        data (pl.DataFrame): The DataFrame which contains the full performance trajectory. Should be generated from a DataManager.
        obj_columns (Iterable[str], optional): Which columns in 'data' correspond to the objectives.
        evals (Iterable[int]): Timesteps at which to get the rankings
        indicator (object): Indicator object from iohinspector.indicators
        filename_fig (str, optional): Where should the resulting plot be stored. Defaults to None. If existing axis is provided, this functionality is disabled.
    """
    from robustranking import Benchmark
    from robustranking.comparison import MOBootstrapComparison, BootstrapComparison
    from robustranking.utils.plots import plot_ci_list, plot_line_ranks

    df = add_indicator(
        data, indicator, objective_columns=obj_columns, evals=evals
    ).to_pandas()
    df_part = df[["evaluations", indicator.var_name, "algorithm_name", "run_id"]]
    dt_pivoted = pd.pivot(
        df_part,
        index=["algorithm_name", "run_id"],
        columns=["evaluations"],
        values=[indicator.var_name],
    ).reset_index()
    dt_pivoted.columns = ["algorithm_name", "run_id"] + evals

    comparisons = {
        f"{eval}": BootstrapComparison(
            Benchmark().from_pandas(dt_pivoted, "algorithm_name", "run_id", eval),
            alpha=0.05,
            minimise=indicator.minimize,
            bootstrap_runs=1000,
        )
        for eval in evals
    }

    fig, ax = plt.subplots(1, 1, figsize=(16, 9))
    plot_line_ranks(comparisons, ax=ax)

    plt.tight_layout()
    if filename_fig:
        plt.savefig(filename_fig)
        plt.close()


def plot_attractor_network(
    data,
    coord_vars: Iterable[str] = ["x1", "x2"],
    fval_var: str = "raw_y",
    eval_var: str = "evaluations",
    maximization: bool = False,
    beta=40,
    epsilon=0.0001,
):
    """Plot an attractor network from the provided data

    Args:
        data (pl.DataFrame): The original dataframe, should contain the performance and position information
        coord_vars (Iterable[str], optional): Which columns correspond to position information. Defaults to ['x1', 'x2'].
        fval_var (str, optional): Which column corresponds to performance. Defaults to 'raw_y'.
        eval_var (str, optional): Which column corresponds to evaluations. Defaults to 'evaluations'.
        maximization (bool, optional): Whether fval_var is to be maximized. Defaults to False.
        beta (int, optional): Minimum stagnation lenght. Defaults to 40.
        epsilon (float, optional): Radius below which positions should be considered identical in the network. Defaults to 0.0001.

    Returns:
        pd.DataFrame, pd.DataFrame: two dataframes containing the nodes and edges of the network respectively.
    """
    try:
        import networkx as nx
    except:
        print("NetworkX is required to use this plot type")
        return
    from sklearn.decomposition import MDS

    nodes, edges = get_attractor_network(
        data, maximization, coord_vars, fval_var, eval_var, beta, epsilon
    )
    network = nx.DiGraph()
    for idx, row in nodes.iterrows():
        network.add_node(
            idx,
            decision=np.array(row)[: len(coord_vars)],
            fitness=row["y"],
            hitcount=row["count"],
            evals=row["evals"] / row["count"],
        )

    for _, row in edges.iterrows():
        network.add_edge(
            row["start"],
            row["end"],
            weight=row["count"],
            evaldiff=row["stag_length_avg"],
        )
    network.remove_edges_from(nx.selfloop_edges(network))

    decision_matrix = [network.nodes[node]["decision"] for node in network.nodes()]
    mds = MDS(n_components=1, random_state=0)
    x_positions = mds.fit_transform(
        decision_matrix
    ).flatten()  # Flatten to get 1D array for x-axis
    y_positions = [network.nodes[node]["fitness"] for node in network.nodes()]
    pos = {
        node: (x, y) for node, x, y in zip(network.nodes(), x_positions, y_positions)
    }

    hitcounts = [network.nodes[node]["hitcount"] for node in network.nodes()]
    if len(hitcounts) > 1:
        min_hitcount = min(hitcounts)
        max_hitcount = max(hitcounts)
    # Node sizes and colors based on fitness values (as in your original code)
    if len(hitcounts) > 1 and np.std(hitcounts) > 0:
        node_sizes = [
            100
            + (
                400
                * (network.nodes[node]["hitcount"] - min_hitcount)
                / (max_hitcount - min_hitcount)
            )
            for node in network.nodes()
        ]
    else:
        node_sizes = [500] * len(hitcounts)
    fitness_values = y_positions  # Reuse y_positions as they represent 'fitness'
    norm = plt.Normalize(min(fitness_values), max(fitness_values))
    node_colors = plt.cm.viridis(norm(fitness_values))

    # Draw the graph
    if ax is None:
        fig, ax = plt.subplots(figsize=(10, 6))
    nx.draw(
        network,
        pos=pos,
        with_labels=False,
        node_size=node_sizes,
        node_color=node_colors[:, :3],
        edge_color="gray",
        width=2,
        ax=ax,
    )

    # Add colorbar for fitness values
    sm = plt.cm.ScalarMappable(cmap="viridis", norm=norm)
    sm.set_array(fitness_values)
    plt.xlabel("MDS-reduced decision vector")
    plt.ylabel("fitness")
    plt.tight_layout()
<|MERGE_RESOLUTION|>--- conflicted
+++ resolved
@@ -1,879 +1,871 @@
-import matplotlib
-
-matplotlib.rcParams["pdf.fonttype"] = 42
-matplotlib.rcParams["ps.fonttype"] = 42
-
-from matplotlib.patches import Polygon, Rectangle
-import seaborn as sbs
-import matplotlib.pyplot as plt
-
-font = {"size": 24}
-plt.rc("font", **font)
-
-from .manager import DataManager
-from .metrics import (
-    aggegate_running_time,
-    get_sequence,
-    aggegate_convergence,
-    get_tournament_ratings,
-    get_attractor_network,
-    get_data_ecdf,
-)
-from .align import align_data, turbo_align
-from .indicators import add_indicator, final
-from typing import Iterable, Optional
-import polars as pl
-import numpy as np
-
-from moocore import eaf, eafdiff
-import pandas as pd
-
-
-# tradeoff between simple (few parameters) and flexible. Maybe many parameter but everything with clear defaults?
-# Can also make sure any useful function for data processing is available separately for more flexibility
-
-
-def single_function_fixedtarget(
-    data: pl.DataFrame,
-    evaluation_variable: str = "evaluations",
-    fval_variable: str = "raw_y",
-    free_variables: Iterable[str] = ["algorithm_name"],
-    f_min: float = None,
-    f_max: float = None,
-    max_budget: int = None,
-    maximization: bool = False,
-    measures: Iterable[str] = ["ERT"],
-    scale_xlog: bool = True,
-    scale_ylog: bool = True,
-    ax: matplotlib.axes._axes.Axes = None,
-    file_name: str = None,
-):
-    """Create a fixed-target plot for a given set of performance data.
-
-    Args:
-        data (pl.DataFrame): The DataFrame which contains the full performance trajectory. Should        be generated from a DataManager.
-        evaluation_variable (str, optional): Column in 'data' which corresponds to the number of evaluations. Defaults to "evaluations".
-        fval_variable (str, optional): Column in 'data' which corresponds to the performance measure. Defaults to "raw_y".
-        free_variables (Iterable[str], optional): Columns in 'data' which correspond to the variables which will be used to distinguish between lines in the plot. Defaults to ["algorithm_name"].
-        f_min (float, optional): Minimum value to use for the 'fval_variable', if not present the min of that column will be used. Defaults to None.
-        f_max (float, optional): Maximum value to use for the 'fval_variable', if not present the max of that column will be used. Defaults to None.
-        max_budget (int, optional): Maximum value to use for the 'evaluation_variable', if not present the max of that column will be used. Defaults to None.
-        maximization (bool, optional): Boolean indicating whether the 'fval_variable' is being maximized. Defaults to False.
-        measures (Iterable[str], optional): List of measures which should be used in the plot. Valid options are 'ERT', 'mean', 'PAR-10', 'min', 'max'. Defaults to ['ERT'].
-        scale_xlog (bool, optional): Should the x-axis be log-scaled. Defaults to True.
-        scale_ylog (bool, optional): Should the y-axis be log-scaled. Defaults to True.
-        ax (matplotlib.axes._axes.Axes, optional): Existing matplotlib axis object to draw the plot on.
-        file_name (str, optional): Where should the resulting plot be stored. Defaults to None. If existing axis is provided, this functionality is disabled.
-
-    Returns:
-        pd.DataFrame: The final dataframe which was used to create the plot
-    """
-    dt_agg = aggegate_running_time(
-        data,
-        evaluation_variable=evaluation_variable,
-        fval_variable=fval_variable,
-        free_variables=free_variables,
-        f_min=f_min,
-        f_max=f_max,
-        scale_flog=scale_xlog,
-        max_budget=max_budget,
-        maximization=maximization,
-    )
-
-    dt_molt = dt_agg.melt(id_vars=[fval_variable] + free_variables)
-    dt_plot = dt_molt[dt_molt["variable"].isin(measures)].sort_values(free_variables)
-
-    if ax is None:
-        fig, ax = plt.subplots(1, 1, figsize=(16, 9))
-    sbs.lineplot(
-        dt_plot,
-        x=fval_variable,
-        y="value",
-        style="variable",
-        hue=dt_plot[free_variables].apply(tuple, axis=1),
-        ax=ax,
-    )
-    if scale_xlog:
-        ax.set_xscale("log")
-    if scale_ylog:
-        ax.set_yscale("log")
-
-    if not maximization:
-        ax.set_xlim(ax.get_xlim()[::-1])
-
-    if ax is None and file_name:
-        fig.tight_layout()
-        fig.savefig(file_name)
-
-    return dt_plot
-
-
-def single_function_fixedbudget(
-    data: pl.DataFrame,
-    evaluation_variable: str = "evaluations",
-    fval_variable: str = "raw_y",
-    free_variables: Iterable[str] = ["algorithm_name"],
-    x_min: float = None,
-    x_max: float = None,
-    maximization: bool = False,
-    measures: Iterable[str] = ["geometric_mean"],
-    scale_xlog: bool = True,
-    scale_ylog: bool = True,
-    ax: matplotlib.axes._axes.Axes = None,
-    file_name: str = None,
-):
-    """Create a fixed-budget plot for a given set of performance data.
-
-    Args:
-        data (pl.DataFrame): The DataFrame which contains the full performance trajectory. Should        be generated from a DataManager.
-        evaluation_variable (str, optional): Column in 'data' which corresponds to the number of evaluations. Defaults to "evaluations".
-        fval_variable (str, optional): Column in 'data' which corresponds to the performance measure. Defaults to "raw_y".
-        free_variables (Iterable[str], optional): Columns in 'data' which correspond to the variables which will be used to distinguish between lines in the plot. Defaults to ["algorithm_name"].
-        x_min (float, optional): Minimum value to use for the 'evaluation_variable', if not present the min of that column will be used. Defaults to None.
-        x_max (float, optional): Maximum value to use for the 'evaluation_variable', if not present the max of that column will be used. Defaults to None.
-        maximization (bool, optional): Boolean indicating whether the 'fval_variable' is being maximized. Defaults to False.
-        measures (Iterable[str], optional): List of measures which should be used in the plot. Valid options are 'geometric_mean', 'mean', 'median', 'min', 'max'. Defaults to ['geometric_mean'].
-        scale_xlog (bool, optional): Should the x-axis be log-scaled. Defaults to True.
-        scale_ylog (bool, optional): Should the y-axis be log-scaled. Defaults to True.
-        ax (matplotlib.axes._axes.Axes, optional): Existing matplotlib axis object to draw the plot on.
-        file_name (str, optional): Where should the resulting plot be stored. Defaults to None. If existing axis is provided, this functionality is disabled.
-
-    Returns:
-        pd.DataFrame: The final dataframe which was used to create the plot
-    """
-    dt_agg = aggegate_convergence(
-        data,
-        evaluation_variable=evaluation_variable,
-        fval_variable=fval_variable,
-        free_variables=free_variables,
-        x_min=x_min,
-        x_max=x_max,
-        maximization=maximization,
-    )
-
-    dt_molt = dt_agg.melt(id_vars=[evaluation_variable] + free_variables)
-    dt_plot = dt_molt[dt_molt["variable"].isin(measures)].sort_values(free_variables)
-
-    if ax is None:
-        fig, ax = plt.subplots(1, 1, figsize=(16, 9))
-    sbs.lineplot(
-        dt_plot,
-        x=evaluation_variable,
-        y="value",
-        style="variable",
-        hue=dt_plot[free_variables].apply(tuple, axis=1),
-        ax=ax,
-    )
-    if scale_xlog:
-        ax.set_xscale("log")
-    if scale_ylog:
-        ax.set_yscale("log")
-
-    if not maximization:
-        ax.set_xlim(ax.get_xlim()[::-1])
-
-    if ax is None and file_name:
-        fig.tight_layout()
-        fig.savefig(file_name)
-
-    return dt_plot
-
-
-def heatmap_single_run(
-    data: pl.DataFrame,
-    var_cols: Iterable[str],
-    eval_col: str = "evaluations",
-    scale_xlog: bool = True,
-    x_mins: Iterable[float] = [-5],
-    x_maxs: Iterable[float] = [5],
-    ax: matplotlib.axes._axes.Axes = None,
-    file_name: Optional[str] = None,
-):
-    """Create a heatmap showing the search space points evaluated in a single run
-
-    Args:
-        data (pl.DataFrame): The DataFrame which contains the full performance trajectory. Should be generated from a DataManager.
-        var_cols (Iterable[str]): The variables which correspond to the searchspace variable columns
-        eval_col (str): The variable corresponding to evaluations. Defaults to 'evaluations'
-        scale_xlog (bool, optional): Whether the evaluations should be log-scaled. Defaults to True.
-        x_mins (Iterable[float], optional): Minimum bound for the variables. Should be of the same length as 'var_cols'. Defaults to [-5].
-        x_maxs (Iterable[float], optional): Maximum bound for the variables. Should be of the same length as 'var_cols'.. Defaults to [5].
-        ax (matplotlib.axes._axes.Axes, optional): Axis on which to create the plot. Defaults to None.
-        file_name (Optional[str], optional): If ax is not given, filename to save the plot. Defaults to None.
-
-    Returns:
-        pd.DataFrame: pandas dataframe of the exact data used to create the plot
-    """
-    assert data["data_id"].n_unique() == 1
-    dt_plot = data[var_cols].transpose().to_pandas()
-    dt_plot.columns = list(data["evaluations"])
-    dt_plot = (dt_plot - x_mins) / (x_maxs - x_mins)
-    if ax is None:
-        fig, ax = plt.subplots(figsize=(32, 9))
-    sbs.heatmap(dt_plot, cmap="viridis", vmin=0, vmax=1, ax=ax)
-    if scale_xlog:
-        ax.set_xscale("log")
-        ax.set_xlim(1, len(data))
-
-    if ax is None and file_name:
-        fig.tight_layout()
-        fig.savefig(file_name)
-    return dt_plot
-
-
-def plot_eaf_singleobj(
-    data: pl.DataFrame,
-    min_budget: int = None,
-    max_budget: int = None,
-    scale_xlog: bool = True,
-    n_quantiles: int = 100,
-    eval_var: str = "evaluations",
-    fval_var: str = "raw_y",
-    ax: matplotlib.axes._axes.Axes = None,
-    file_name: Optional[str] = None,
-):
-    """Plot the EAF for a single objective column agains budget. For the EAF-plot for multiple objective
-    columns, see 'plot_eaf_pareto'.
-
-    Args:
-        data (pl.DataFrame): The DataFrame which contains the full performance trajectory. Should be generated from a DataManager.
-        n_quantiles (int, optional): Number of discrete levels in the EAF. Defaults to 100.
-        eval_var (str, optional): The variable corresponding to evaluations. Defaults to 'evaluations'
-        fval_var (str, optional): The variable corresponding to function values. Defaults to "raw_y".
-        scale_xlog (bool, optional): Whether the evaluations should be log-scaled. Defaults to True.
-        min_budget (Iterable[float], optional): Minimum bound for the variables. Should be of the same length as 'var_cols'. Defaults to [-5].
-        max_budget (Iterable[float], optional): Maximum bound for the variables. Should be of the same length as 'var_cols'.. Defaults to [5].
-        ax (matplotlib.axes._axes.Axes, optional): Axis on which to create the plot. Defaults to None.
-        file_name (Optional[str], optional): If ax is not given, filename to save the plot. Defaults to None.
-
-    Returns:
-        pd.DataFrame: pandas dataframe of the exact data used to create the plot
-    """
-    if min_budget is None:
-        min_budget = data[eval_var].min()
-    if max_budget is None:
-        max_budget = data[eval_var].max()
-    evals = get_sequence(min_budget, max_budget, 50, scale_xlog, True)
-    long = align_data(data, np.array(evals, "uint64"), ["data_id"], output="long")
-
-    quantiles = np.arange(0, 1 + 1 / ((n_quantiles - 1) * 2), 1 / (n_quantiles - 1))
-    if ax is None:
-        fig, ax = plt.subplots(figsize=(16, 9))
-    colors = sbs.color_palette("viridis", n_colors=len(quantiles))
-    for quant, color in zip(quantiles, colors[::-1]):
-        poly = np.array(
-            long.group_by(eval_var).quantile(quant).sort(eval_var)[eval_var, fval_var]
-        )
-        poly = np.append(
-            poly, np.array([[max(poly[:, 0]), long[fval_var].max()]]), axis=0
-        )
-        poly = np.append(
-            poly, np.array([[min(poly[:, 0]), long[fval_var].max()]]), axis=0
-        )
-        poly2 = np.repeat(poly, 2, axis=0)
-        poly2[2::2, 1] = poly[:, 1][:-1]
-        ax.add_patch(Polygon(poly2, facecolor=color))
-    ax.set_ylim(long[fval_var].min(), long[fval_var].max())
-    ax.set_xlim(min(evals), max(evals))
-    ax.set_axisbelow(True)
-    ax.grid(which="both", zorder=100)
-    ax.set_yscale("log")
-    if scale_xlog:
-        ax.set_xscale("log")
-
-    if ax is None and file_name:
-        fig.tight_layout()
-        fig.savefig(file_name)
-    return long
-
-
-def plot_eaf_pareto(
-    data: pl.DataFrame,
-    x_column: str,
-    y_column: str,
-    min_y: float = 0,
-    max_y: float = 1,
-    scale_xlog: bool = False,
-    scale_ylog: bool = False,
-    ax: matplotlib.axes._axes.Axes = None,
-    filename_fig: Optional[str] = None,
-):
-    """Plot the EAF for two arbitrary data columns. For the EAF-plot for single-objective
-    optimization runs, the 'plot_eaf_singleobj' provides a simpler interface.
-
-    Args:
-        data (pl.DataFrame): The DataFrame which contains the full performance trajectory. Should be generated from a DataManager.
-        x_column (str, optional): The variable corresponding to the first objective.
-        y_column (str, optional): The variable corresponding to the second objective.
-        min_y (float): Minimum value for the second objective.
-        max_y (float): Maximum value for the second objective.
-        scale_xlog (bool, optional): Whether the first objective should be log-scaled. Defaults to False.
-        scale_ylog (bool, optional): Whether the second objective should be log-scaled. Defaults to False.
-        ax (matplotlib.axes._axes.Axes, optional): Axis on which to create the plot. Defaults to None.
-        file_name (Optional[str], optional): If ax is not given, filename to save the plot. Defaults to None.
-    """
-
-    eaf_data = eaf(np.array(data[[x_column, y_column, "data_id"]]))
-    eaf_data_df = pd.DataFrame(eaf_data)
-    if ax is None:
-        fig, ax = plt.subplots(figsize=(16, 9))
-    colors = sbs.color_palette("viridis", n_colors=eaf_data_df[2].nunique())
-    eaf_data_df = eaf_data_df.sort_values(0)
-    min_x = np.min(eaf_data_df[0])
-    max_x = np.max(eaf_data_df[0])
-    if min_y is None:
-        min_y = np.min(eaf_data_df[1])
-    if max_y is None:
-        max_y = np.max(eaf_data_df[1])
-    for i, color in zip(eaf_data_df[2].unique(), colors[::-1]):
-        poly = np.array(eaf_data_df[eaf_data_df[2] == i][[0, 1]])
-        # poly = np.append(poly, np.array([[max(poly[:, 0]), max(poly[:, 1])]]), axis=0)
-        # poly = np.append(poly, np.array([[min(poly[:, 0]), max(poly[:, 1])]]), axis=0)
-        poly = np.append(poly, np.array([[max_x, max_y]]), axis=0)
-        poly = np.append(poly, np.array([[min(poly[:, 0]), max_y]]), axis=0)
-        poly2 = np.repeat(poly, 2, axis=0)
-        poly2[2::2, 1] = poly[:, 1][:-1]
-        ax.add_patch(Polygon(poly2, facecolor=color))
-    # ax.add_colorbar()
-    ax.set_ylim(min_y, max_y)
-    ax.set_xlim(min_x, max_x)
-    ax.set_axisbelow(True)
-    sm = plt.cm.ScalarMappable(cmap="viridis", norm=plt.Normalize(vmin=0, vmax=1))
-    sm.set_array([])
-    plt.colorbar(sm, ax=ax)
-    if scale_ylog:
-        ax.set_yscale("log")
-    if scale_xlog:
-        ax.set_xscale("log")
-    ax.grid(which="both", zorder=100)
-    if filename_fig:
-        fig.tight_layout()
-        fig.savefig(filename_fig)
-
-
-def eaf_diffs(
-    data1: pl.DataFrame,
-    data2: pl.DataFrame,
-    x_column: str,
-    y_column: str,
-    min_y: float = 0,
-    max_y: float = 1,
-    scale_xlog: bool = False,
-    scale_ylog: bool = False,
-    ax: matplotlib.axes._axes.Axes = None,
-    filename_fig: Optional[str] = None,
-):
-    """Plot the EAF differences between two datasets.
-
-    Args:
-        data1 (pl.DataFrame): The DataFrame which contains the full performance trajectory for algorithm 1. Should be generated from a DataManager.
-        data2 (pl.DataFrame): The DataFrame which contains the full performance trajectory for algorithm 2. Should be generated from a DataManager.
-        x_column (str, optional): The variable corresponding to the first objective.
-        y_column (str, optional): The variable corresponding to the second objective.
-        min_y (float): Minimum value for the second objective.
-        max_y (float): Maximum value for the second objective.
-        scale_xlog (bool, optional): Whether the first objective should be log-scaled. Defaults to False.
-        scale_ylog (bool, optional): Whether the second objective should be log-scaled. Defaults to False.
-        ax (matplotlib.axes._axes.Axes, optional): Axis on which to create the plot. Defaults to None.
-        file_name (Optional[str], optional): If ax is not given, filename to save the plot. Defaults to None.
-    """
-    # TODO: add an approximation version to speed up plotting
-    x = np.array(data1[[x_column, y_column, "data_id"]])
-    y = np.array(data2[[x_column, y_column, "data_id"]])
-    eaf_diff_rect = eafdiff(x, y, rectangles=True)
-    color_dict = {
-        k: v
-        for k, v in zip(
-            np.unique(eaf_diff_rect[:, -1]),
-            sbs.color_palette("viridis", n_colors=len(np.unique(eaf_diff_rect[:, -1]))),
-        )
-    }
-    if ax is None:
-        fig, ax = plt.subplots(figsize=(16, 9))
-    for rect in eaf_diff_rect:
-        ax.add_patch(
-            Rectangle(
-                (rect[0], rect[1]),
-                rect[2] - rect[0],
-                rect[3] - rect[1],
-                facecolor=color_dict[rect[-1]],
-            )
-        )
-    if min_y is None:
-        min_y = np.min(x[1])
-    if max_y is None:
-        max_y = np.max(x[1])
-    ax.set_ylim(min_y, max_y)
-    if scale_ylog:
-        ax.set_yscale("log")
-    if scale_xlog:
-        ax.set_xscale("log")
-    if filename_fig:
-        fig.tight_layout()
-        fig.savefig(filename_fig)
-
-
-def plot_ecdf(
-    data,
-    fval_var: str = "raw_y",
-    eval_var: str = "evaluations",
-    free_vars: Iterable[str] = ["algorithm_name"],
-    scale_xlog: bool = True,
-    x_min: int = None,
-    x_max: int = None,
-    x_values: Iterable[int] = None,
-    y_min: int = None,
-    y_max: int = None,
-    scale_ylog: bool = True,
-    maximization: bool = False,
-    ax: matplotlib.axes._axes.Axes = None,
-    file_name: Optional[str] = None,
-):
-    """Function to plot empirical cumulative distribution function (Based on EAF)
-
-    Args:
-        data (pl.DataFrame): The DataFrame which contains the full performance trajectory. Should be generated from a DataManager.
-        eval_var (str, optional): Column in 'data' which corresponds to the number of evaluations. Defaults to "evaluations".
-        fval_var (str, optional): Column in 'data' which corresponds to the performance measure. Defaults to "raw_y".
-        free_vars (Iterable[str], optional): Columns in 'data' which correspond to the variables which will be used to distinguish between lines in the plot. Defaults to ["algorithm_name"].
-        x_min (float, optional): Minimum value to use for the 'eval_var', if not present the min of that column will be used. Defaults to None.
-        x_max (float, optional): Maximum value to use for the 'eval_var', if not present the max of that column will be used. Defaults to None.
-        x_values (Iterable[int], optional): List of x-values at which to plot the ECDF. If not provided, the x_min, x_max and scale_xlog arguments will be used to sample these points.
-        scale_xlog (bool, optional): Should the x-axis be log-scaled. Defaults to True.
-        y_min (float, optional): Minimum value to use for the 'fval_var', if not present the min of that column will be used. Defaults to None.
-        y_max (float, optional): Maximum value to use for the 'fval_var', if not present the max of that column will be used. Defaults to None.
-        scale_ylog (bool, optional): Should the y-values be log-scaled before normalization. Defaults to True.
-        maximization (bool, optional): Boolean indicating whether the 'fval_var' is being maximized. Defaults to False.
-        measures (Iterable[str], optional): List of measures which should be used in the plot. Valid options are 'geometric_mean', 'mean', 'median', 'min', 'max'. Defaults to ['geometric_mean'].
-        ax (matplotlib.axes._axes.Axes, optional): Existing matplotlib axis object to draw the plot on.
-        file_name (str, optional): Where should the resulting plot be stored. Defaults to None. If existing axis is provided, this functionality is disabled.
-
-    Returns:
-        pd.DataFrame: pandas dataframe of the exact data used to create the plot
-    """
-<<<<<<< HEAD
-
-    dt_plot = get_data_ecdf(
-        data=data,
-        fval_var=fval_var,
-        eval_var=eval_var,
-        free_vars=free_vars,
-=======
-    if x_min is None:
-        x_min = data[eval_var].min()
-    if x_max is None:
-        x_max = data[eval_var].max()
-    x_values = get_sequence(x_min, x_max, 50, scale_log=scale_xlog, cast_to_int=True)
-    
-    data_aligned = turbo_align(
-        data,
-        x_values,
-        x_col=eval_var,
-        y_col=fval_var,
->>>>>>> 8e6bb068
-        maximization=maximization,
-        x_values=x_values,
-        x_min=x_min,
-        x_max=x_max,
-        scale_xlog=scale_xlog,
-        y_min=y_min,
-        y_max=y_max,
-        scale_ylog=scale_ylog,
-    )
-    if ax is None:
-        fig, ax = plt.subplots(figsize=(16, 9))
-    if len(free_vars) == 1:
-        hue_arg = free_vars[0]
-        style_arg = free_vars[0]
-    else:
-        style_arg = free_vars[0]
-        hue_arg = dt_plot[free_vars[1:]].apply(tuple, axis=1)
-
-    sbs.lineplot(
-        dt_plot,
-        x="evaluations",
-        y="eaf",
-        style=style_arg,
-        hue=hue_arg,
-        ax=ax,
-    )
-    if scale_xlog:
-        ax.set_xscale("log")
-    ax.grid()
-    if ax is None and file_name:
-        fig.tight_layout()
-        fig.savefig(file_name)
-    return dt_plot
-
-
-def multi_function_fixedbudget():
-    # either just loop over function column(s), or more advanced
-    raise NotImplementedError
-
-
-def multi_function_fixedtarget():
-    raise NotImplementedError
-
-
-def plot_tournament_ranking(
-    data,
-    alg_vars: Iterable[str] = ["algorithm_name"],
-    fid_vars: Iterable[str] = ["function_name"],
-    perf_var: str = "raw_y",
-    nrounds: int = 25,
-    maximization: bool = False,
-    ax: matplotlib.axes._axes.Axes = None,
-    file_name: str = None,
-):
-    """Method to plot ELO ratings of a set of algorithm on a set of problems.
-    Calculated based on nrounds of competition, where in each round all algorithms face all others (pairwise) on every function.
-    For each round, a sampled performance value is taken from the data and used to determine the winner.
-
-    Args:
-        data (pl.DataFrame): The DataFrame which contains the full performance trajectory. Should be generated from a DataManager.
-        alg_vars (Iterable[str], optional): Which variables specific the algortihms which will compete. Defaults to ["algorithm_name"].
-        fid_vars (Iterable[str], optional): Which variables denote the problems on which will be competed. Defaults to ["function_name"].
-        perf_var (str, optional): Which variable corresponds to the performance. Defaults to "raw_y".
-        nrounds (int, optional): How many round should be played. Defaults to 25.
-        maximization (bool, optional): Whether the performance should be maximized. Defaults to False.
-        ax (matplotlib.axes._axes.Axes, optional): Existing matplotlib axis object to draw the plot on.
-        file_name (str, optional): Where should the resulting plot be stored. Defaults to None. If existing axis is provided, this functionality is disabled.
-
-    Returns:
-        pd.DataFrame: pandas dataframe of the exact data used to create the plot
-    """
-    # candlestick plot based on average and volatility
-    dt_elo = get_tournament_ratings(
-        data, alg_vars, fid_vars, perf_var, nrounds, maximization
-    )
-    if ax is None:
-        fig, ax = plt.subplots(1, 1, figsize=(16, 9))
-    sbs.pointplot(data=dt_elo, x=alg_vars[0], y="Rating", linestyle="none", ax=ax)
-
-    ax.errorbar(
-        dt_elo[alg_vars[0]],
-        dt_elo["Rating"],
-        yerr=dt_elo["Deviation"],
-        fmt="o",
-        color="blue",
-        alpha=0.6,
-        capsize=5,
-        elinewidth=1.5,
-    )
-    if ax is None and file_name:
-        fig.tight_layout()
-        fig.savefig(file_name)
-    return dt_elo
-
-
-def robustranking():
-    # to decide which plot(s) to use and what exact interface to define
-    raise NotImplementedError
-
-
-def stats_comparison():
-    # heatmap or graph of statistical comparisons
-    raise NotImplementedError
-
-
-def winnning_fraction_heatmap():
-    # nevergrad-like heatmap
-    raise NotImplementedError
-
-
-def plot_paretofronts_2d(
-    data: pl.DataFrame,
-    obj_vars: Iterable[str] = ["raw_y", "F2"],
-    free_vars: Iterable[str] = ["algorithm_name"],
-    ax: matplotlib.axes._axes.Axes = None,
-    file_name: str = None,
-):
-    """Very basic plot to visualize pareto fronts
-
-    Args:
-        data (pl.DataFrame): The DataFrame which contains the full performance trajectory. Should be generated from a DataManager.
-        obj_vars (Iterable[str], optional): Which variables (length should be 2) to use for plotting. Defaults to ["raw_y", "F2"].
-        free_vars (Iterable[str], optional): Which varialbes should be used to distinguish between categories. Defaults to ["algorithm_name"].
-        ax (matplotlib.axes._axes.Axes, optional): Existing matplotlib axis object to draw the plot on.
-        file_name (str, optional): Where should the resulting plot be stored. Defaults to None. If existing axis is provided, this functionality is disabled.
-
-    Returns:
-        pd.DataFrame: pandas dataframe of the exact data used to create the plot
-    """
-    assert len(obj_vars) == 2
-
-    df = add_indicator(data, final.NonDominated(), obj_vars)
-
-    if ax is None:
-        fig, ax = plt.subplots(figsize=(16, 9))
-    sbs.scatterplot(df, x=data.obj_vars[0], y=data.obj_vars[1], hue=free_vars, ax=ax)
-    if ax is None and file_name:
-        fig.tight_layout()
-        fig.savefig(file_name)
-    return df
-
-
-def plot_indicator_over_time(
-    data: pl.DataFrame,
-    obj_columns: Iterable[str],
-    indicator: object,
-    eval_column: str = "evaluations",
-    evals_min: int = 0,
-    evals_max: int = 50_000,
-    nr_eval_steps: int = 50,
-    free_variable: str = "algorithm_name",
-    ax: matplotlib.axes._axes.Axes = None,
-    filename_fig: Optional[str] = None,
-):
-    """Convenience function to plot the anytime performance of a single indicator.
-
-    Args:
-        data (pl.DataFrame): The DataFrame which contains the full performance trajectory. Should be generated from a DataManager.
-        obj_columns (Iterable[str], optional): Which columns in 'data' correspond to the objectives.
-        indicator (object): Indicator object from iohinspector.indicators
-        eval_column (Iterable[str], optional): Which columns in 'data' correspond to the objectives. Defaults to 'evaluations'.
-        evals_min (int, optional): Lower bound for eval_column. Defaults to 0.
-        evals_max (int, optional): Upper bound for eval_column. Defaults to 50_000.
-        nr_eval_steps (int, optional): Number of steps between lower and upper bounds of eval_column. Defaults to 50.
-        free_variable (str, optional): Variable which corresponds to category to differentiate in the plot. Defaults to 'algorithm_name'.
-        ax (matplotlib.axes._axes.Axes, optional): Existing matplotlib axis object to draw the plot on.
-        file_name (str, optional): Where should the resulting plot be stored. Defaults to None. If existing axis is provided, this functionality is disabled.
-    """
-
-    evals = get_sequence(
-        evals_min, evals_max, nr_eval_steps, cast_to_int=True, scale_log=True
-    )
-    df = add_indicator(
-        data, indicator, objective_columns=obj_columns, evals=evals
-    ).to_pandas()
-    if ax is None:
-        fig, ax = plt.subplots(1, 1, figsize=(16, 9))
-    sbs.lineplot(
-        df,
-        x=eval_column,
-        y=indicator.var_name,
-        hue=free_variable,
-        palette=sbs.color_palette(n_colors=len(np.unique(data[free_variable]))),
-        ax=ax,
-    )
-    ax.set_xlabel(eval_column)
-    ax.set_xlim(evals_min, evals_max)
-    ax.set_xscale("log")
-    ax.grid()
-    if filename_fig:
-        fig.tight_layout()
-        fig.savefig(filename_fig)
-
-    return df
-
-
-def plot_robustrank_over_time(
-    data: pl.DataFrame,
-    obj_columns: Iterable[str],
-    evals: Iterable[int],
-    indicator: object,
-    filename_fig: Optional[str] = None,
-):
-    """Plot robust ranking at distinct timesteps
-
-    Args:
-        data (pl.DataFrame): The DataFrame which contains the full performance trajectory. Should be generated from a DataManager.
-        obj_columns (Iterable[str], optional): Which columns in 'data' correspond to the objectives.
-        evals (Iterable[int]): Timesteps at which to get the rankings
-        indicator (object): Indicator object from iohinspector.indicators
-        filename_fig (str, optional): Where should the resulting plot be stored. Defaults to None. If existing axis is provided, this functionality is disabled.
-    """
-    from robustranking import Benchmark
-    from robustranking.comparison import MOBootstrapComparison, BootstrapComparison
-    from robustranking.utils.plots import plot_ci_list, plot_line_ranks
-
-    df = add_indicator(
-        data, indicator, objective_columns=obj_columns, evals=evals
-    ).to_pandas()
-    df_part = df[["evaluations", indicator.var_name, "algorithm_name", "run_id"]]
-    dt_pivoted = pd.pivot(
-        df_part,
-        index=["algorithm_name", "run_id"],
-        columns=["evaluations"],
-        values=[indicator.var_name],
-    ).reset_index()
-    dt_pivoted.columns = ["algorithm_name", "run_id"] + evals
-    benchmark = Benchmark()
-    benchmark.from_pandas(dt_pivoted, "algorithm_name", "run_id", evals)
-
-    comparison = MOBootstrapComparison(
-        benchmark,
-        alpha=0.05,
-        minimise=indicator.minimize,
-        bootstrap_runs=1000,
-        aggregation_method=np.mean,
-    )
-    fig, axs = plt.subplots(1, 4, figsize=(16, 9), sharey=True)
-    for ax, runtime in zip(axs.ravel(), benchmark.objectives):
-        plot_ci_list(comparison, objective=runtime, ax=ax)
-        if runtime != evals[0]:
-            ax.set_ylabel("")
-        if runtime != evals[-1]:
-            ax.get_legend().remove()
-        ax.set_title(runtime)
-
-    plt.tight_layout()
-    if filename_fig:
-        plt.savefig(filename_fig)
-        plt.close()
-
-
-def plot_robustrank_changes(
-    data: pl.DataFrame,
-    obj_columns: Iterable[str],
-    evals: Iterable[int],
-    indicator: object,
-    filename_fig: Optional[str] = None,
-):
-    """Plot robust ranking changes at distinct timesteps
-
-    Args:
-        data (pl.DataFrame): The DataFrame which contains the full performance trajectory. Should be generated from a DataManager.
-        obj_columns (Iterable[str], optional): Which columns in 'data' correspond to the objectives.
-        evals (Iterable[int]): Timesteps at which to get the rankings
-        indicator (object): Indicator object from iohinspector.indicators
-        filename_fig (str, optional): Where should the resulting plot be stored. Defaults to None. If existing axis is provided, this functionality is disabled.
-    """
-    from robustranking import Benchmark
-    from robustranking.comparison import MOBootstrapComparison, BootstrapComparison
-    from robustranking.utils.plots import plot_ci_list, plot_line_ranks
-
-    df = add_indicator(
-        data, indicator, objective_columns=obj_columns, evals=evals
-    ).to_pandas()
-    df_part = df[["evaluations", indicator.var_name, "algorithm_name", "run_id"]]
-    dt_pivoted = pd.pivot(
-        df_part,
-        index=["algorithm_name", "run_id"],
-        columns=["evaluations"],
-        values=[indicator.var_name],
-    ).reset_index()
-    dt_pivoted.columns = ["algorithm_name", "run_id"] + evals
-
-    comparisons = {
-        f"{eval}": BootstrapComparison(
-            Benchmark().from_pandas(dt_pivoted, "algorithm_name", "run_id", eval),
-            alpha=0.05,
-            minimise=indicator.minimize,
-            bootstrap_runs=1000,
-        )
-        for eval in evals
-    }
-
-    fig, ax = plt.subplots(1, 1, figsize=(16, 9))
-    plot_line_ranks(comparisons, ax=ax)
-
-    plt.tight_layout()
-    if filename_fig:
-        plt.savefig(filename_fig)
-        plt.close()
-
-
-def plot_attractor_network(
-    data,
-    coord_vars: Iterable[str] = ["x1", "x2"],
-    fval_var: str = "raw_y",
-    eval_var: str = "evaluations",
-    maximization: bool = False,
-    beta=40,
-    epsilon=0.0001,
-):
-    """Plot an attractor network from the provided data
-
-    Args:
-        data (pl.DataFrame): The original dataframe, should contain the performance and position information
-        coord_vars (Iterable[str], optional): Which columns correspond to position information. Defaults to ['x1', 'x2'].
-        fval_var (str, optional): Which column corresponds to performance. Defaults to 'raw_y'.
-        eval_var (str, optional): Which column corresponds to evaluations. Defaults to 'evaluations'.
-        maximization (bool, optional): Whether fval_var is to be maximized. Defaults to False.
-        beta (int, optional): Minimum stagnation lenght. Defaults to 40.
-        epsilon (float, optional): Radius below which positions should be considered identical in the network. Defaults to 0.0001.
-
-    Returns:
-        pd.DataFrame, pd.DataFrame: two dataframes containing the nodes and edges of the network respectively.
-    """
-    try:
-        import networkx as nx
-    except:
-        print("NetworkX is required to use this plot type")
-        return
-    from sklearn.decomposition import MDS
-
-    nodes, edges = get_attractor_network(
-        data, maximization, coord_vars, fval_var, eval_var, beta, epsilon
-    )
-    network = nx.DiGraph()
-    for idx, row in nodes.iterrows():
-        network.add_node(
-            idx,
-            decision=np.array(row)[: len(coord_vars)],
-            fitness=row["y"],
-            hitcount=row["count"],
-            evals=row["evals"] / row["count"],
-        )
-
-    for _, row in edges.iterrows():
-        network.add_edge(
-            row["start"],
-            row["end"],
-            weight=row["count"],
-            evaldiff=row["stag_length_avg"],
-        )
-    network.remove_edges_from(nx.selfloop_edges(network))
-
-    decision_matrix = [network.nodes[node]["decision"] for node in network.nodes()]
-    mds = MDS(n_components=1, random_state=0)
-    x_positions = mds.fit_transform(
-        decision_matrix
-    ).flatten()  # Flatten to get 1D array for x-axis
-    y_positions = [network.nodes[node]["fitness"] for node in network.nodes()]
-    pos = {
-        node: (x, y) for node, x, y in zip(network.nodes(), x_positions, y_positions)
-    }
-
-    hitcounts = [network.nodes[node]["hitcount"] for node in network.nodes()]
-    if len(hitcounts) > 1:
-        min_hitcount = min(hitcounts)
-        max_hitcount = max(hitcounts)
-    # Node sizes and colors based on fitness values (as in your original code)
-    if len(hitcounts) > 1 and np.std(hitcounts) > 0:
-        node_sizes = [
-            100
-            + (
-                400
-                * (network.nodes[node]["hitcount"] - min_hitcount)
-                / (max_hitcount - min_hitcount)
-            )
-            for node in network.nodes()
-        ]
-    else:
-        node_sizes = [500] * len(hitcounts)
-    fitness_values = y_positions  # Reuse y_positions as they represent 'fitness'
-    norm = plt.Normalize(min(fitness_values), max(fitness_values))
-    node_colors = plt.cm.viridis(norm(fitness_values))
-
-    # Draw the graph
-    if ax is None:
-        fig, ax = plt.subplots(figsize=(10, 6))
-    nx.draw(
-        network,
-        pos=pos,
-        with_labels=False,
-        node_size=node_sizes,
-        node_color=node_colors[:, :3],
-        edge_color="gray",
-        width=2,
-        ax=ax,
-    )
-
-    # Add colorbar for fitness values
-    sm = plt.cm.ScalarMappable(cmap="viridis", norm=norm)
-    sm.set_array(fitness_values)
-    plt.xlabel("MDS-reduced decision vector")
-    plt.ylabel("fitness")
-    plt.tight_layout()
+import matplotlib
+
+matplotlib.rcParams["pdf.fonttype"] = 42
+matplotlib.rcParams["ps.fonttype"] = 42
+
+from matplotlib.patches import Polygon, Rectangle
+import seaborn as sbs
+import matplotlib.pyplot as plt
+
+font = {"size": 24}
+plt.rc("font", **font)
+
+from .manager import DataManager
+from .metrics import (
+    aggegate_running_time,
+    get_sequence,
+    aggegate_convergence,
+    get_tournament_ratings,
+    get_attractor_network,
+    get_data_ecdf,
+)
+from .align import align_data, turbo_align
+from .indicators import add_indicator, final
+from typing import Iterable, Optional
+import polars as pl
+import numpy as np
+
+from moocore import eaf, eafdiff
+import pandas as pd
+
+
+# tradeoff between simple (few parameters) and flexible. Maybe many parameter but everything with clear defaults?
+# Can also make sure any useful function for data processing is available separately for more flexibility
+
+
+def single_function_fixedtarget(
+    data: pl.DataFrame,
+    evaluation_variable: str = "evaluations",
+    fval_variable: str = "raw_y",
+    free_variables: Iterable[str] = ["algorithm_name"],
+    f_min: float = None,
+    f_max: float = None,
+    max_budget: int = None,
+    maximization: bool = False,
+    measures: Iterable[str] = ["ERT"],
+    scale_xlog: bool = True,
+    scale_ylog: bool = True,
+    ax: matplotlib.axes._axes.Axes = None,
+    file_name: str = None,
+):
+    """Create a fixed-target plot for a given set of performance data.
+
+    Args:
+        data (pl.DataFrame): The DataFrame which contains the full performance trajectory. Should        be generated from a DataManager.
+        evaluation_variable (str, optional): Column in 'data' which corresponds to the number of evaluations. Defaults to "evaluations".
+        fval_variable (str, optional): Column in 'data' which corresponds to the performance measure. Defaults to "raw_y".
+        free_variables (Iterable[str], optional): Columns in 'data' which correspond to the variables which will be used to distinguish between lines in the plot. Defaults to ["algorithm_name"].
+        f_min (float, optional): Minimum value to use for the 'fval_variable', if not present the min of that column will be used. Defaults to None.
+        f_max (float, optional): Maximum value to use for the 'fval_variable', if not present the max of that column will be used. Defaults to None.
+        max_budget (int, optional): Maximum value to use for the 'evaluation_variable', if not present the max of that column will be used. Defaults to None.
+        maximization (bool, optional): Boolean indicating whether the 'fval_variable' is being maximized. Defaults to False.
+        measures (Iterable[str], optional): List of measures which should be used in the plot. Valid options are 'ERT', 'mean', 'PAR-10', 'min', 'max'. Defaults to ['ERT'].
+        scale_xlog (bool, optional): Should the x-axis be log-scaled. Defaults to True.
+        scale_ylog (bool, optional): Should the y-axis be log-scaled. Defaults to True.
+        ax (matplotlib.axes._axes.Axes, optional): Existing matplotlib axis object to draw the plot on.
+        file_name (str, optional): Where should the resulting plot be stored. Defaults to None. If existing axis is provided, this functionality is disabled.
+
+    Returns:
+        pd.DataFrame: The final dataframe which was used to create the plot
+    """
+    dt_agg = aggegate_running_time(
+        data,
+        evaluation_variable=evaluation_variable,
+        fval_variable=fval_variable,
+        free_variables=free_variables,
+        f_min=f_min,
+        f_max=f_max,
+        scale_flog=scale_xlog,
+        max_budget=max_budget,
+        maximization=maximization,
+    )
+
+    dt_molt = dt_agg.melt(id_vars=[fval_variable] + free_variables)
+    dt_plot = dt_molt[dt_molt["variable"].isin(measures)].sort_values(free_variables)
+
+    if ax is None:
+        fig, ax = plt.subplots(1, 1, figsize=(16, 9))
+    sbs.lineplot(
+        dt_plot,
+        x=fval_variable,
+        y="value",
+        style="variable",
+        hue=dt_plot[free_variables].apply(tuple, axis=1),
+        ax=ax,
+    )
+    if scale_xlog:
+        ax.set_xscale("log")
+    if scale_ylog:
+        ax.set_yscale("log")
+
+    if not maximization:
+        ax.set_xlim(ax.get_xlim()[::-1])
+
+    if ax is None and file_name:
+        fig.tight_layout()
+        fig.savefig(file_name)
+
+    return dt_plot
+
+
+def single_function_fixedbudget(
+    data: pl.DataFrame,
+    evaluation_variable: str = "evaluations",
+    fval_variable: str = "raw_y",
+    free_variables: Iterable[str] = ["algorithm_name"],
+    x_min: float = None,
+    x_max: float = None,
+    maximization: bool = False,
+    measures: Iterable[str] = ["geometric_mean"],
+    scale_xlog: bool = True,
+    scale_ylog: bool = True,
+    ax: matplotlib.axes._axes.Axes = None,
+    file_name: str = None,
+):
+    """Create a fixed-budget plot for a given set of performance data.
+
+    Args:
+        data (pl.DataFrame): The DataFrame which contains the full performance trajectory. Should        be generated from a DataManager.
+        evaluation_variable (str, optional): Column in 'data' which corresponds to the number of evaluations. Defaults to "evaluations".
+        fval_variable (str, optional): Column in 'data' which corresponds to the performance measure. Defaults to "raw_y".
+        free_variables (Iterable[str], optional): Columns in 'data' which correspond to the variables which will be used to distinguish between lines in the plot. Defaults to ["algorithm_name"].
+        x_min (float, optional): Minimum value to use for the 'evaluation_variable', if not present the min of that column will be used. Defaults to None.
+        x_max (float, optional): Maximum value to use for the 'evaluation_variable', if not present the max of that column will be used. Defaults to None.
+        maximization (bool, optional): Boolean indicating whether the 'fval_variable' is being maximized. Defaults to False.
+        measures (Iterable[str], optional): List of measures which should be used in the plot. Valid options are 'geometric_mean', 'mean', 'median', 'min', 'max'. Defaults to ['geometric_mean'].
+        scale_xlog (bool, optional): Should the x-axis be log-scaled. Defaults to True.
+        scale_ylog (bool, optional): Should the y-axis be log-scaled. Defaults to True.
+        ax (matplotlib.axes._axes.Axes, optional): Existing matplotlib axis object to draw the plot on.
+        file_name (str, optional): Where should the resulting plot be stored. Defaults to None. If existing axis is provided, this functionality is disabled.
+
+    Returns:
+        pd.DataFrame: The final dataframe which was used to create the plot
+    """
+    dt_agg = aggegate_convergence(
+        data,
+        evaluation_variable=evaluation_variable,
+        fval_variable=fval_variable,
+        free_variables=free_variables,
+        x_min=x_min,
+        x_max=x_max,
+        maximization=maximization,
+    )
+
+    dt_molt = dt_agg.melt(id_vars=[evaluation_variable] + free_variables)
+    dt_plot = dt_molt[dt_molt["variable"].isin(measures)].sort_values(free_variables)
+
+    if ax is None:
+        fig, ax = plt.subplots(1, 1, figsize=(16, 9))
+    sbs.lineplot(
+        dt_plot,
+        x=evaluation_variable,
+        y="value",
+        style="variable",
+        hue=dt_plot[free_variables].apply(tuple, axis=1),
+        ax=ax,
+    )
+    if scale_xlog:
+        ax.set_xscale("log")
+    if scale_ylog:
+        ax.set_yscale("log")
+
+    if not maximization:
+        ax.set_xlim(ax.get_xlim()[::-1])
+
+    if ax is None and file_name:
+        fig.tight_layout()
+        fig.savefig(file_name)
+
+    return dt_plot
+
+
+def heatmap_single_run(
+    data: pl.DataFrame,
+    var_cols: Iterable[str],
+    eval_col: str = "evaluations",
+    scale_xlog: bool = True,
+    x_mins: Iterable[float] = [-5],
+    x_maxs: Iterable[float] = [5],
+    ax: matplotlib.axes._axes.Axes = None,
+    file_name: Optional[str] = None,
+):
+    """Create a heatmap showing the search space points evaluated in a single run
+
+    Args:
+        data (pl.DataFrame): The DataFrame which contains the full performance trajectory. Should be generated from a DataManager.
+        var_cols (Iterable[str]): The variables which correspond to the searchspace variable columns
+        eval_col (str): The variable corresponding to evaluations. Defaults to 'evaluations'
+        scale_xlog (bool, optional): Whether the evaluations should be log-scaled. Defaults to True.
+        x_mins (Iterable[float], optional): Minimum bound for the variables. Should be of the same length as 'var_cols'. Defaults to [-5].
+        x_maxs (Iterable[float], optional): Maximum bound for the variables. Should be of the same length as 'var_cols'.. Defaults to [5].
+        ax (matplotlib.axes._axes.Axes, optional): Axis on which to create the plot. Defaults to None.
+        file_name (Optional[str], optional): If ax is not given, filename to save the plot. Defaults to None.
+
+    Returns:
+        pd.DataFrame: pandas dataframe of the exact data used to create the plot
+    """
+    assert data["data_id"].n_unique() == 1
+    dt_plot = data[var_cols].transpose().to_pandas()
+    dt_plot.columns = list(data["evaluations"])
+    dt_plot = (dt_plot - x_mins) / (x_maxs - x_mins)
+    if ax is None:
+        fig, ax = plt.subplots(figsize=(32, 9))
+    sbs.heatmap(dt_plot, cmap="viridis", vmin=0, vmax=1, ax=ax)
+    if scale_xlog:
+        ax.set_xscale("log")
+        ax.set_xlim(1, len(data))
+
+    if ax is None and file_name:
+        fig.tight_layout()
+        fig.savefig(file_name)
+    return dt_plot
+
+
+def plot_eaf_singleobj(
+    data: pl.DataFrame,
+    min_budget: int = None,
+    max_budget: int = None,
+    scale_xlog: bool = True,
+    n_quantiles: int = 100,
+    eval_var: str = "evaluations",
+    fval_var: str = "raw_y",
+    ax: matplotlib.axes._axes.Axes = None,
+    file_name: Optional[str] = None,
+):
+    """Plot the EAF for a single objective column agains budget. For the EAF-plot for multiple objective
+    columns, see 'plot_eaf_pareto'.
+
+    Args:
+        data (pl.DataFrame): The DataFrame which contains the full performance trajectory. Should be generated from a DataManager.
+        n_quantiles (int, optional): Number of discrete levels in the EAF. Defaults to 100.
+        eval_var (str, optional): The variable corresponding to evaluations. Defaults to 'evaluations'
+        fval_var (str, optional): The variable corresponding to function values. Defaults to "raw_y".
+        scale_xlog (bool, optional): Whether the evaluations should be log-scaled. Defaults to True.
+        min_budget (Iterable[float], optional): Minimum bound for the variables. Should be of the same length as 'var_cols'. Defaults to [-5].
+        max_budget (Iterable[float], optional): Maximum bound for the variables. Should be of the same length as 'var_cols'.. Defaults to [5].
+        ax (matplotlib.axes._axes.Axes, optional): Axis on which to create the plot. Defaults to None.
+        file_name (Optional[str], optional): If ax is not given, filename to save the plot. Defaults to None.
+
+    Returns:
+        pd.DataFrame: pandas dataframe of the exact data used to create the plot
+    """
+    if min_budget is None:
+        min_budget = data[eval_var].min()
+    if max_budget is None:
+        max_budget = data[eval_var].max()
+    evals = get_sequence(min_budget, max_budget, 50, scale_xlog, True)
+    long = align_data(data, np.array(evals, "uint64"), ["data_id"], output="long")
+
+    quantiles = np.arange(0, 1 + 1 / ((n_quantiles - 1) * 2), 1 / (n_quantiles - 1))
+    if ax is None:
+        fig, ax = plt.subplots(figsize=(16, 9))
+    colors = sbs.color_palette("viridis", n_colors=len(quantiles))
+    for quant, color in zip(quantiles, colors[::-1]):
+        poly = np.array(
+            long.group_by(eval_var).quantile(quant).sort(eval_var)[eval_var, fval_var]
+        )
+        poly = np.append(
+            poly, np.array([[max(poly[:, 0]), long[fval_var].max()]]), axis=0
+        )
+        poly = np.append(
+            poly, np.array([[min(poly[:, 0]), long[fval_var].max()]]), axis=0
+        )
+        poly2 = np.repeat(poly, 2, axis=0)
+        poly2[2::2, 1] = poly[:, 1][:-1]
+        ax.add_patch(Polygon(poly2, facecolor=color))
+    ax.set_ylim(long[fval_var].min(), long[fval_var].max())
+    ax.set_xlim(min(evals), max(evals))
+    ax.set_axisbelow(True)
+    ax.grid(which="both", zorder=100)
+    ax.set_yscale("log")
+    if scale_xlog:
+        ax.set_xscale("log")
+
+    if ax is None and file_name:
+        fig.tight_layout()
+        fig.savefig(file_name)
+    return long
+
+
+def plot_eaf_pareto(
+    data: pl.DataFrame,
+    x_column: str,
+    y_column: str,
+    min_y: float = 0,
+    max_y: float = 1,
+    scale_xlog: bool = False,
+    scale_ylog: bool = False,
+    ax: matplotlib.axes._axes.Axes = None,
+    filename_fig: Optional[str] = None,
+):
+    """Plot the EAF for two arbitrary data columns. For the EAF-plot for single-objective
+    optimization runs, the 'plot_eaf_singleobj' provides a simpler interface.
+
+    Args:
+        data (pl.DataFrame): The DataFrame which contains the full performance trajectory. Should be generated from a DataManager.
+        x_column (str, optional): The variable corresponding to the first objective.
+        y_column (str, optional): The variable corresponding to the second objective.
+        min_y (float): Minimum value for the second objective.
+        max_y (float): Maximum value for the second objective.
+        scale_xlog (bool, optional): Whether the first objective should be log-scaled. Defaults to False.
+        scale_ylog (bool, optional): Whether the second objective should be log-scaled. Defaults to False.
+        ax (matplotlib.axes._axes.Axes, optional): Axis on which to create the plot. Defaults to None.
+        file_name (Optional[str], optional): If ax is not given, filename to save the plot. Defaults to None.
+    """
+
+    eaf_data = eaf(np.array(data[[x_column, y_column, "data_id"]]))
+    eaf_data_df = pd.DataFrame(eaf_data)
+    if ax is None:
+        fig, ax = plt.subplots(figsize=(16, 9))
+    colors = sbs.color_palette("viridis", n_colors=eaf_data_df[2].nunique())
+    eaf_data_df = eaf_data_df.sort_values(0)
+    min_x = np.min(eaf_data_df[0])
+    max_x = np.max(eaf_data_df[0])
+    if min_y is None:
+        min_y = np.min(eaf_data_df[1])
+    if max_y is None:
+        max_y = np.max(eaf_data_df[1])
+    for i, color in zip(eaf_data_df[2].unique(), colors[::-1]):
+        poly = np.array(eaf_data_df[eaf_data_df[2] == i][[0, 1]])
+        # poly = np.append(poly, np.array([[max(poly[:, 0]), max(poly[:, 1])]]), axis=0)
+        # poly = np.append(poly, np.array([[min(poly[:, 0]), max(poly[:, 1])]]), axis=0)
+        poly = np.append(poly, np.array([[max_x, max_y]]), axis=0)
+        poly = np.append(poly, np.array([[min(poly[:, 0]), max_y]]), axis=0)
+        poly2 = np.repeat(poly, 2, axis=0)
+        poly2[2::2, 1] = poly[:, 1][:-1]
+        ax.add_patch(Polygon(poly2, facecolor=color))
+    # ax.add_colorbar()
+    ax.set_ylim(min_y, max_y)
+    ax.set_xlim(min_x, max_x)
+    ax.set_axisbelow(True)
+    sm = plt.cm.ScalarMappable(cmap="viridis", norm=plt.Normalize(vmin=0, vmax=1))
+    sm.set_array([])
+    plt.colorbar(sm, ax=ax)
+    if scale_ylog:
+        ax.set_yscale("log")
+    if scale_xlog:
+        ax.set_xscale("log")
+    ax.grid(which="both", zorder=100)
+    if filename_fig:
+        fig.tight_layout()
+        fig.savefig(filename_fig)
+
+
+def eaf_diffs(
+    data1: pl.DataFrame,
+    data2: pl.DataFrame,
+    x_column: str,
+    y_column: str,
+    min_y: float = 0,
+    max_y: float = 1,
+    scale_xlog: bool = False,
+    scale_ylog: bool = False,
+    ax: matplotlib.axes._axes.Axes = None,
+    filename_fig: Optional[str] = None,
+):
+    """Plot the EAF differences between two datasets.
+
+    Args:
+        data1 (pl.DataFrame): The DataFrame which contains the full performance trajectory for algorithm 1. Should be generated from a DataManager.
+        data2 (pl.DataFrame): The DataFrame which contains the full performance trajectory for algorithm 2. Should be generated from a DataManager.
+        x_column (str, optional): The variable corresponding to the first objective.
+        y_column (str, optional): The variable corresponding to the second objective.
+        min_y (float): Minimum value for the second objective.
+        max_y (float): Maximum value for the second objective.
+        scale_xlog (bool, optional): Whether the first objective should be log-scaled. Defaults to False.
+        scale_ylog (bool, optional): Whether the second objective should be log-scaled. Defaults to False.
+        ax (matplotlib.axes._axes.Axes, optional): Axis on which to create the plot. Defaults to None.
+        file_name (Optional[str], optional): If ax is not given, filename to save the plot. Defaults to None.
+    """
+    # TODO: add an approximation version to speed up plotting
+    x = np.array(data1[[x_column, y_column, "data_id"]])
+    y = np.array(data2[[x_column, y_column, "data_id"]])
+    eaf_diff_rect = eafdiff(x, y, rectangles=True)
+    color_dict = {
+        k: v
+        for k, v in zip(
+            np.unique(eaf_diff_rect[:, -1]),
+            sbs.color_palette("viridis", n_colors=len(np.unique(eaf_diff_rect[:, -1]))),
+        )
+    }
+    if ax is None:
+        fig, ax = plt.subplots(figsize=(16, 9))
+    for rect in eaf_diff_rect:
+        ax.add_patch(
+            Rectangle(
+                (rect[0], rect[1]),
+                rect[2] - rect[0],
+                rect[3] - rect[1],
+                facecolor=color_dict[rect[-1]],
+            )
+        )
+    if min_y is None:
+        min_y = np.min(x[1])
+    if max_y is None:
+        max_y = np.max(x[1])
+    ax.set_ylim(min_y, max_y)
+    if scale_ylog:
+        ax.set_yscale("log")
+    if scale_xlog:
+        ax.set_xscale("log")
+    if filename_fig:
+        fig.tight_layout()
+        fig.savefig(filename_fig)
+
+
+def plot_ecdf(
+    data,
+    fval_var: str = "raw_y",
+    eval_var: str = "evaluations",
+    free_vars: Iterable[str] = ["algorithm_name"],
+    scale_xlog: bool = True,
+    x_min: int = None,
+    x_max: int = None,
+    x_values: Iterable[int] = None,
+    y_min: int = None,
+    y_max: int = None,
+    scale_ylog: bool = True,
+    maximization: bool = False,
+    ax: matplotlib.axes._axes.Axes = None,
+    file_name: Optional[str] = None,
+):
+    """Function to plot empirical cumulative distribution function (Based on EAF)
+
+    Args:
+        data (pl.DataFrame): The DataFrame which contains the full performance trajectory. Should be generated from a DataManager.
+        eval_var (str, optional): Column in 'data' which corresponds to the number of evaluations. Defaults to "evaluations".
+        fval_var (str, optional): Column in 'data' which corresponds to the performance measure. Defaults to "raw_y".
+        free_vars (Iterable[str], optional): Columns in 'data' which correspond to the variables which will be used to distinguish between lines in the plot. Defaults to ["algorithm_name"].
+        x_min (float, optional): Minimum value to use for the 'eval_var', if not present the min of that column will be used. Defaults to None.
+        x_max (float, optional): Maximum value to use for the 'eval_var', if not present the max of that column will be used. Defaults to None.
+        x_values (Iterable[int], optional): List of x-values at which to plot the ECDF. If not provided, the x_min, x_max and scale_xlog arguments will be used to sample these points.
+        scale_xlog (bool, optional): Should the x-axis be log-scaled. Defaults to True.
+        y_min (float, optional): Minimum value to use for the 'fval_var', if not present the min of that column will be used. Defaults to None.
+        y_max (float, optional): Maximum value to use for the 'fval_var', if not present the max of that column will be used. Defaults to None.
+        scale_ylog (bool, optional): Should the y-values be log-scaled before normalization. Defaults to True.
+        maximization (bool, optional): Boolean indicating whether the 'fval_var' is being maximized. Defaults to False.
+        measures (Iterable[str], optional): List of measures which should be used in the plot. Valid options are 'geometric_mean', 'mean', 'median', 'min', 'max'. Defaults to ['geometric_mean'].
+        ax (matplotlib.axes._axes.Axes, optional): Existing matplotlib axis object to draw the plot on.
+        file_name (str, optional): Where should the resulting plot be stored. Defaults to None. If existing axis is provided, this functionality is disabled.
+
+    Returns:
+        pd.DataFrame: pandas dataframe of the exact data used to create the plot
+    """
+
+    if x_min is None:
+        x_min = data[eval_var].min()
+    if x_max is None:
+        x_max = data[eval_var].max()
+    x_values = get_sequence(x_min, x_max, 50, scale_log=scale_xlog, cast_to_int=True)
+    
+    data_aligned = turbo_align(
+        data,
+        x_values,
+        x_col=eval_var,
+        y_col=fval_var,
+        maximization=maximization,
+        x_values=x_values,
+        x_min=x_min,
+        x_max=x_max,
+        scale_xlog=scale_xlog,
+        y_min=y_min,
+        y_max=y_max,
+        scale_ylog=scale_ylog,
+    )
+    if ax is None:
+        fig, ax = plt.subplots(figsize=(16, 9))
+    if len(free_vars) == 1:
+        hue_arg = free_vars[0]
+        style_arg = free_vars[0]
+    else:
+        style_arg = free_vars[0]
+        hue_arg = dt_plot[free_vars[1:]].apply(tuple, axis=1)
+
+    sbs.lineplot(
+        dt_plot,
+        x="evaluations",
+        y="eaf",
+        style=style_arg,
+        hue=hue_arg,
+        ax=ax,
+    )
+    if scale_xlog:
+        ax.set_xscale("log")
+    ax.grid()
+    if ax is None and file_name:
+        fig.tight_layout()
+        fig.savefig(file_name)
+    return dt_plot
+
+
+def multi_function_fixedbudget():
+    # either just loop over function column(s), or more advanced
+    raise NotImplementedError
+
+
+def multi_function_fixedtarget():
+    raise NotImplementedError
+
+
+def plot_tournament_ranking(
+    data,
+    alg_vars: Iterable[str] = ["algorithm_name"],
+    fid_vars: Iterable[str] = ["function_name"],
+    perf_var: str = "raw_y",
+    nrounds: int = 25,
+    maximization: bool = False,
+    ax: matplotlib.axes._axes.Axes = None,
+    file_name: str = None,
+):
+    """Method to plot ELO ratings of a set of algorithm on a set of problems.
+    Calculated based on nrounds of competition, where in each round all algorithms face all others (pairwise) on every function.
+    For each round, a sampled performance value is taken from the data and used to determine the winner.
+
+    Args:
+        data (pl.DataFrame): The DataFrame which contains the full performance trajectory. Should be generated from a DataManager.
+        alg_vars (Iterable[str], optional): Which variables specific the algortihms which will compete. Defaults to ["algorithm_name"].
+        fid_vars (Iterable[str], optional): Which variables denote the problems on which will be competed. Defaults to ["function_name"].
+        perf_var (str, optional): Which variable corresponds to the performance. Defaults to "raw_y".
+        nrounds (int, optional): How many round should be played. Defaults to 25.
+        maximization (bool, optional): Whether the performance should be maximized. Defaults to False.
+        ax (matplotlib.axes._axes.Axes, optional): Existing matplotlib axis object to draw the plot on.
+        file_name (str, optional): Where should the resulting plot be stored. Defaults to None. If existing axis is provided, this functionality is disabled.
+
+    Returns:
+        pd.DataFrame: pandas dataframe of the exact data used to create the plot
+    """
+    # candlestick plot based on average and volatility
+    dt_elo = get_tournament_ratings(
+        data, alg_vars, fid_vars, perf_var, nrounds, maximization
+    )
+    if ax is None:
+        fig, ax = plt.subplots(1, 1, figsize=(16, 9))
+    sbs.pointplot(data=dt_elo, x=alg_vars[0], y="Rating", linestyle="none", ax=ax)
+
+    ax.errorbar(
+        dt_elo[alg_vars[0]],
+        dt_elo["Rating"],
+        yerr=dt_elo["Deviation"],
+        fmt="o",
+        color="blue",
+        alpha=0.6,
+        capsize=5,
+        elinewidth=1.5,
+    )
+    if ax is None and file_name:
+        fig.tight_layout()
+        fig.savefig(file_name)
+    return dt_elo
+
+
+def robustranking():
+    # to decide which plot(s) to use and what exact interface to define
+    raise NotImplementedError
+
+
+def stats_comparison():
+    # heatmap or graph of statistical comparisons
+    raise NotImplementedError
+
+
+def winnning_fraction_heatmap():
+    # nevergrad-like heatmap
+    raise NotImplementedError
+
+
+def plot_paretofronts_2d(
+    data: pl.DataFrame,
+    obj_vars: Iterable[str] = ["raw_y", "F2"],
+    free_vars: Iterable[str] = ["algorithm_name"],
+    ax: matplotlib.axes._axes.Axes = None,
+    file_name: str = None,
+):
+    """Very basic plot to visualize pareto fronts
+
+    Args:
+        data (pl.DataFrame): The DataFrame which contains the full performance trajectory. Should be generated from a DataManager.
+        obj_vars (Iterable[str], optional): Which variables (length should be 2) to use for plotting. Defaults to ["raw_y", "F2"].
+        free_vars (Iterable[str], optional): Which varialbes should be used to distinguish between categories. Defaults to ["algorithm_name"].
+        ax (matplotlib.axes._axes.Axes, optional): Existing matplotlib axis object to draw the plot on.
+        file_name (str, optional): Where should the resulting plot be stored. Defaults to None. If existing axis is provided, this functionality is disabled.
+
+    Returns:
+        pd.DataFrame: pandas dataframe of the exact data used to create the plot
+    """
+    assert len(obj_vars) == 2
+
+    df = add_indicator(data, final.NonDominated(), obj_vars)
+
+    if ax is None:
+        fig, ax = plt.subplots(figsize=(16, 9))
+    sbs.scatterplot(df, x=data.obj_vars[0], y=data.obj_vars[1], hue=free_vars, ax=ax)
+    if ax is None and file_name:
+        fig.tight_layout()
+        fig.savefig(file_name)
+    return df
+
+
+def plot_indicator_over_time(
+    data: pl.DataFrame,
+    obj_columns: Iterable[str],
+    indicator: object,
+    eval_column: str = "evaluations",
+    evals_min: int = 0,
+    evals_max: int = 50_000,
+    nr_eval_steps: int = 50,
+    free_variable: str = "algorithm_name",
+    ax: matplotlib.axes._axes.Axes = None,
+    filename_fig: Optional[str] = None,
+):
+    """Convenience function to plot the anytime performance of a single indicator.
+
+    Args:
+        data (pl.DataFrame): The DataFrame which contains the full performance trajectory. Should be generated from a DataManager.
+        obj_columns (Iterable[str], optional): Which columns in 'data' correspond to the objectives.
+        indicator (object): Indicator object from iohinspector.indicators
+        eval_column (Iterable[str], optional): Which columns in 'data' correspond to the objectives. Defaults to 'evaluations'.
+        evals_min (int, optional): Lower bound for eval_column. Defaults to 0.
+        evals_max (int, optional): Upper bound for eval_column. Defaults to 50_000.
+        nr_eval_steps (int, optional): Number of steps between lower and upper bounds of eval_column. Defaults to 50.
+        free_variable (str, optional): Variable which corresponds to category to differentiate in the plot. Defaults to 'algorithm_name'.
+        ax (matplotlib.axes._axes.Axes, optional): Existing matplotlib axis object to draw the plot on.
+        file_name (str, optional): Where should the resulting plot be stored. Defaults to None. If existing axis is provided, this functionality is disabled.
+    """
+
+    evals = get_sequence(
+        evals_min, evals_max, nr_eval_steps, cast_to_int=True, scale_log=True
+    )
+    df = add_indicator(
+        data, indicator, objective_columns=obj_columns, evals=evals
+    ).to_pandas()
+    if ax is None:
+        fig, ax = plt.subplots(1, 1, figsize=(16, 9))
+    sbs.lineplot(
+        df,
+        x=eval_column,
+        y=indicator.var_name,
+        hue=free_variable,
+        palette=sbs.color_palette(n_colors=len(np.unique(data[free_variable]))),
+        ax=ax,
+    )
+    ax.set_xlabel(eval_column)
+    ax.set_xlim(evals_min, evals_max)
+    ax.set_xscale("log")
+    ax.grid()
+    if filename_fig:
+        fig.tight_layout()
+        fig.savefig(filename_fig)
+
+    return df
+
+
+def plot_robustrank_over_time(
+    data: pl.DataFrame,
+    obj_columns: Iterable[str],
+    evals: Iterable[int],
+    indicator: object,
+    filename_fig: Optional[str] = None,
+):
+    """Plot robust ranking at distinct timesteps
+
+    Args:
+        data (pl.DataFrame): The DataFrame which contains the full performance trajectory. Should be generated from a DataManager.
+        obj_columns (Iterable[str], optional): Which columns in 'data' correspond to the objectives.
+        evals (Iterable[int]): Timesteps at which to get the rankings
+        indicator (object): Indicator object from iohinspector.indicators
+        filename_fig (str, optional): Where should the resulting plot be stored. Defaults to None. If existing axis is provided, this functionality is disabled.
+    """
+    from robustranking import Benchmark
+    from robustranking.comparison import MOBootstrapComparison, BootstrapComparison
+    from robustranking.utils.plots import plot_ci_list, plot_line_ranks
+
+    df = add_indicator(
+        data, indicator, objective_columns=obj_columns, evals=evals
+    ).to_pandas()
+    df_part = df[["evaluations", indicator.var_name, "algorithm_name", "run_id"]]
+    dt_pivoted = pd.pivot(
+        df_part,
+        index=["algorithm_name", "run_id"],
+        columns=["evaluations"],
+        values=[indicator.var_name],
+    ).reset_index()
+    dt_pivoted.columns = ["algorithm_name", "run_id"] + evals
+    benchmark = Benchmark()
+    benchmark.from_pandas(dt_pivoted, "algorithm_name", "run_id", evals)
+
+    comparison = MOBootstrapComparison(
+        benchmark,
+        alpha=0.05,
+        minimise=indicator.minimize,
+        bootstrap_runs=1000,
+        aggregation_method=np.mean,
+    )
+    fig, axs = plt.subplots(1, 4, figsize=(16, 9), sharey=True)
+    for ax, runtime in zip(axs.ravel(), benchmark.objectives):
+        plot_ci_list(comparison, objective=runtime, ax=ax)
+        if runtime != evals[0]:
+            ax.set_ylabel("")
+        if runtime != evals[-1]:
+            ax.get_legend().remove()
+        ax.set_title(runtime)
+
+    plt.tight_layout()
+    if filename_fig:
+        plt.savefig(filename_fig)
+        plt.close()
+
+
+def plot_robustrank_changes(
+    data: pl.DataFrame,
+    obj_columns: Iterable[str],
+    evals: Iterable[int],
+    indicator: object,
+    filename_fig: Optional[str] = None,
+):
+    """Plot robust ranking changes at distinct timesteps
+
+    Args:
+        data (pl.DataFrame): The DataFrame which contains the full performance trajectory. Should be generated from a DataManager.
+        obj_columns (Iterable[str], optional): Which columns in 'data' correspond to the objectives.
+        evals (Iterable[int]): Timesteps at which to get the rankings
+        indicator (object): Indicator object from iohinspector.indicators
+        filename_fig (str, optional): Where should the resulting plot be stored. Defaults to None. If existing axis is provided, this functionality is disabled.
+    """
+    from robustranking import Benchmark
+    from robustranking.comparison import MOBootstrapComparison, BootstrapComparison
+    from robustranking.utils.plots import plot_ci_list, plot_line_ranks
+
+    df = add_indicator(
+        data, indicator, objective_columns=obj_columns, evals=evals
+    ).to_pandas()
+    df_part = df[["evaluations", indicator.var_name, "algorithm_name", "run_id"]]
+    dt_pivoted = pd.pivot(
+        df_part,
+        index=["algorithm_name", "run_id"],
+        columns=["evaluations"],
+        values=[indicator.var_name],
+    ).reset_index()
+    dt_pivoted.columns = ["algorithm_name", "run_id"] + evals
+
+    comparisons = {
+        f"{eval}": BootstrapComparison(
+            Benchmark().from_pandas(dt_pivoted, "algorithm_name", "run_id", eval),
+            alpha=0.05,
+            minimise=indicator.minimize,
+            bootstrap_runs=1000,
+        )
+        for eval in evals
+    }
+
+    fig, ax = plt.subplots(1, 1, figsize=(16, 9))
+    plot_line_ranks(comparisons, ax=ax)
+
+    plt.tight_layout()
+    if filename_fig:
+        plt.savefig(filename_fig)
+        plt.close()
+
+
+def plot_attractor_network(
+    data,
+    coord_vars: Iterable[str] = ["x1", "x2"],
+    fval_var: str = "raw_y",
+    eval_var: str = "evaluations",
+    maximization: bool = False,
+    beta=40,
+    epsilon=0.0001,
+):
+    """Plot an attractor network from the provided data
+
+    Args:
+        data (pl.DataFrame): The original dataframe, should contain the performance and position information
+        coord_vars (Iterable[str], optional): Which columns correspond to position information. Defaults to ['x1', 'x2'].
+        fval_var (str, optional): Which column corresponds to performance. Defaults to 'raw_y'.
+        eval_var (str, optional): Which column corresponds to evaluations. Defaults to 'evaluations'.
+        maximization (bool, optional): Whether fval_var is to be maximized. Defaults to False.
+        beta (int, optional): Minimum stagnation lenght. Defaults to 40.
+        epsilon (float, optional): Radius below which positions should be considered identical in the network. Defaults to 0.0001.
+
+    Returns:
+        pd.DataFrame, pd.DataFrame: two dataframes containing the nodes and edges of the network respectively.
+    """
+    try:
+        import networkx as nx
+    except:
+        print("NetworkX is required to use this plot type")
+        return
+    from sklearn.decomposition import MDS
+
+    nodes, edges = get_attractor_network(
+        data, maximization, coord_vars, fval_var, eval_var, beta, epsilon
+    )
+    network = nx.DiGraph()
+    for idx, row in nodes.iterrows():
+        network.add_node(
+            idx,
+            decision=np.array(row)[: len(coord_vars)],
+            fitness=row["y"],
+            hitcount=row["count"],
+            evals=row["evals"] / row["count"],
+        )
+
+    for _, row in edges.iterrows():
+        network.add_edge(
+            row["start"],
+            row["end"],
+            weight=row["count"],
+            evaldiff=row["stag_length_avg"],
+        )
+    network.remove_edges_from(nx.selfloop_edges(network))
+
+    decision_matrix = [network.nodes[node]["decision"] for node in network.nodes()]
+    mds = MDS(n_components=1, random_state=0)
+    x_positions = mds.fit_transform(
+        decision_matrix
+    ).flatten()  # Flatten to get 1D array for x-axis
+    y_positions = [network.nodes[node]["fitness"] for node in network.nodes()]
+    pos = {
+        node: (x, y) for node, x, y in zip(network.nodes(), x_positions, y_positions)
+    }
+
+    hitcounts = [network.nodes[node]["hitcount"] for node in network.nodes()]
+    if len(hitcounts) > 1:
+        min_hitcount = min(hitcounts)
+        max_hitcount = max(hitcounts)
+    # Node sizes and colors based on fitness values (as in your original code)
+    if len(hitcounts) > 1 and np.std(hitcounts) > 0:
+        node_sizes = [
+            100
+            + (
+                400
+                * (network.nodes[node]["hitcount"] - min_hitcount)
+                / (max_hitcount - min_hitcount)
+            )
+            for node in network.nodes()
+        ]
+    else:
+        node_sizes = [500] * len(hitcounts)
+    fitness_values = y_positions  # Reuse y_positions as they represent 'fitness'
+    norm = plt.Normalize(min(fitness_values), max(fitness_values))
+    node_colors = plt.cm.viridis(norm(fitness_values))
+
+    # Draw the graph
+    if ax is None:
+        fig, ax = plt.subplots(figsize=(10, 6))
+    nx.draw(
+        network,
+        pos=pos,
+        with_labels=False,
+        node_size=node_sizes,
+        node_color=node_colors[:, :3],
+        edge_color="gray",
+        width=2,
+        ax=ax,
+    )
+
+    # Add colorbar for fitness values
+    sm = plt.cm.ScalarMappable(cmap="viridis", norm=norm)
+    sm.set_array(fitness_values)
+    plt.xlabel("MDS-reduced decision vector")
+    plt.ylabel("fitness")
+    plt.tight_layout()